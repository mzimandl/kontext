# Copyright (c) 2013 Charles University, Faculty of Arts,
#                    Institute of the Czech National Corpus
# Copyright (c) 2013 Tomas Machalek <tomas.machalek@gmail.com>
# Copyright(c) 2020 Martin Zimandl <martin.zimandl@gmail.com>
#
# This program is free software; you can redistribute it and/or
# modify it under the terms of the GNU General Public License
# as published by the Free Software Foundation; version 2
# dated June, 1991.
#
# This program is distributed in the hope that it will be useful,
# but WITHOUT ANY WARRANTY; without even the implied warranty of
# MERCHANTABILITY or FITNESS FOR A PARTICULAR PURPOSE.  See the
# GNU General Public License for more details.


import collections
import logging
import os
import re
import time
from dataclasses import asdict, dataclass
from typing import Any, Callable, Dict, List, Optional, Union

import conclib
import corplib
import mailing
import plugins
import settings
import ujson as json
from action.argmapping import ConcArgsMapping, WidectxArgsMapping, log_mapping
from action.argmapping.action import IntOpt, StrOpt
from action.argmapping.analytics import (
    CollFormArgs, CTFreqFormArgs, FreqFormArgs)
from action.argmapping.conc import (
    QueryFormArgs, ShuffleFormArgs, build_conc_form_args, decode_raw_query)
from action.argmapping.conc.filter import (
    FilterFormArgs, FirstHitsFilterFormArgs, QuickFilterArgsConv,
    SubHitsFilterFormArgs)
from action.argmapping.conc.other import (
    KwicSwitchArgs, LgroupOpArgs, LockedOpFormsArgs, SampleFormArgs)
from action.argmapping.conc.sort import SortFormArgs
from action.control import http_action
from action.errors import (
    ImmediateRedirectException, NotFoundException, UserReadableException)
from action.krequest import KRequest
from action.model.base import BaseActionModel
from action.model.concordance import ConcActionModel
from action.model.concordance.linesel import LinesGroups
from action.model.corpus import PREFLIGHT_MIN_LARGE_CORPUS, CorpusActionModel
from action.model.user import UserActionModel
from action.response import KResponse
from action.result.concordance import QueryAction
from bgcalc import calc_backend_client
from bgcalc.errors import CalcTaskNotFoundError
from conclib.calc import cancel_conc_task
from conclib.empty import InitialConc
from conclib.errors import (
    ConcordanceException, ConcordanceQueryParamsError,
    ConcordanceSpecificationError, UnknownConcordanceAction,
    extract_manatee_error)
from conclib.freq import one_level_crit
from conclib.search import get_conc
from corplib.abstract import SubcorpusIdent
from corplib.corpus import AbstractKCorpus
from corplib.subcorpus import TextTypesType
from kwiclib import Kwic, KwicPageArgs
from main_menu import MainMenu, generate_main_menu
from plugin_types.conc_cache import ConcCacheStatusException
from plugin_types.query_persistence.error import QueryPersistenceRecNotFound
from sanic import Blueprint
from texttypes.model import TextTypeCollector

bp = Blueprint('concordance')


@bp.route('/first_form')
@http_action(action_model=BaseActionModel)
async def first_form(_, req: KRequest, resp: KResponse):
    resp.redirect(req.create_url('query', req.args), code=301)


@bp.route('/query')
@http_action(template='query.html', page_model=QueryAction, action_model=ConcActionModel)
async def query(amodel: ConcActionModel, req: KRequest, resp: KResponse):
    amodel.disabled_menu_items = (
        MainMenu.FILTER, MainMenu.FREQUENCY, MainMenu.COLLOCATIONS, MainMenu.SAVE, MainMenu.CONCORDANCE,
        MainMenu.VIEW('kwic-sent-switch'))
    out = {'aligned_corpora': amodel.args.align}
    tt_data = await amodel.tt.export_with_norms(ret_nums=True)
    out['Normslist'] = tt_data['Normslist']
    out['text_types_data'] = tt_data

    corp_info = await amodel.get_corpus_info(amodel.args.corpname)
    if not corp_info.preflight_subcorpus and amodel.corp.size >= PREFLIGHT_MIN_LARGE_CORPUS:
        try:
            psubc_id = await amodel.create_preflight_subcorpus()
        except NotImplementedError:
            logging.getLogger(__name__).warning(
                f'Subc corp archive plugin does not implement `create_preflight` method. Functionality disabled.')
        else:
            logging.getLogger(__name__).warning(
                f'created missing preflight corpus {amodel.corp.corpname}/{psubc_id}')
            corp_info = await amodel.get_corpus_info(amodel.args.corpname)
    out['alt_corp'] = corp_info.alt_corp

    out['text_types_notes'] = corp_info.metadata.desc
    out['default_virt_keyboard'] = corp_info.metadata.default_virt_keyboard

    out['subcorp_tt_structure'] = None
    out['subcorp_aligned'] = []
    corp_ident = amodel.corp.portable_ident
    if isinstance(corp_ident, SubcorpusIdent):
        with plugins.runtime.SUBC_STORAGE as sr:
            info = await sr.get_info(corp_ident.id)
            out['subcorp_aligned'] = info.aligned
            if set(info.aligned) != set(amodel.args.align):
                args = dict(req.args)
                args['align'] = info.aligned
                raise ImmediateRedirectException(
                    req.updated_current_url(dict(align=info.aligned))
                )
            if info.text_types:
                out['subcorp_tt_structure'] = info.text_types

    qf_args = await amodel.fetch_prev_query('conc') if amodel.active_q_data is None else None
    if qf_args is None:
        qf_args = await QueryFormArgs.create(
            plugin_ctx=amodel.plugin_ctx,
            corpora=[amodel.args.corpname] + amodel.args.align,
            persist=False)
    amodel.set_curr_conc_form_args(qf_args)
    await amodel.export_query_forms(out)
    await amodel.attach_aligned_query_params(out)
    await amodel.export_subcorpora_list(out)
    resp.set_result(out)


@bp.route('/preflight', methods=['POST'])
@http_action(return_type='json', action_model=ConcActionModel)
async def preflight(amodel: ConcActionModel, req: KRequest, resp: KResponse):
    target_corpname = req.args.get('target_corpname')
    ans = {}
    amodel.clear_prev_conc_params()
    corpora = amodel.select_current_aligned_corpora(active_only=True)
    corpus_info = await amodel.get_corpus_info(corpora[0])
    qinfo = await QueryFormArgs.create(plugin_ctx=amodel.plugin_ctx, corpora=corpora, persist=True)
    qinfo.update_by_user_query(
        req.json, await amodel.get_tt_bib_mapping(req.json.get('text_types', {})))
    try:
        await amodel.set_first_query(
            [q['corpname'] for q in req.json['queries']], qinfo, corpus_info)
        conc = await get_conc(
            corp=amodel.corp, user_id=amodel.session_get('user', 'id'), q=amodel.args.q,
            fromp=amodel.args.fromp, pagesize=amodel.args.pagesize, asnc=False)
    except (ConcordanceException, ConcCacheStatusException) as ex:
        if isinstance(ex, ConcordanceSpecificationError):
            raise UserReadableException(ex, code=422)
        else:
            raise ex
    size_ipm = round(1_000_000 * conc.size() / amodel.corp.search_size)
    with plugins.runtime.QUERY_PERSISTENCE as qp:
        await qp.update_preflight_stats(
            amodel.plugin_ctx,
            amodel.preflight_id,
            target_corpname,
            corpus_info.preflight_subcorpus.id,
            amodel.args.q[0],
            len(qinfo.data.selected_text_types) > 0,
            size_ipm,
            None)
    ans['concSize'] = conc.size()
    ans['isLargeCorpus'] = amodel.corp.size > PREFLIGHT_MIN_LARGE_CORPUS
    ans['sizeIpm'] = size_ipm
    logging.getLogger(__name__).debug(
        'preflight query, target_corpname: {}, size_ipm: {}, size: {}, subcorp_size: {}'.format(
            target_corpname, size_ipm, conc.size(), amodel.corp.search_size))
    return ans


@bp.route('/query_submit', methods=['POST'])
@http_action(
    mutates_result=True, action_log_mapper=log_mapping.query_submit, return_type='json', action_model=ConcActionModel)
async def query_submit(amodel: ConcActionModel, req: KRequest, resp: KResponse):

    async def store_last_op(conc_ids: List[str], history_ts: Optional[int], _):
        if history_ts:
            amodel.store_last_search('conc', conc_ids[0])

    amodel.clear_prev_conc_params()
    ans = {}
    # 1) store query forms arguments for later reuse on client-side
    corpora = amodel.select_current_aligned_corpora(active_only=True)
    corpus_info = await amodel.get_corpus_info(corpora[0])
    qinfo = await QueryFormArgs.create(plugin_ctx=amodel.plugin_ctx, corpora=corpora, persist=True)
    qinfo.update_by_user_query(
        req.json, await amodel.get_tt_bib_mapping(req.json.get('text_types', {})))
    amodel.set_curr_conc_form_args(qinfo)
    # 2) process the query
    try:
        await amodel.set_first_query(
            [q['corpname'] for q in req.json['queries']], qinfo, corpus_info)
        if qinfo.data.shuffle and 'f' not in amodel.args.q:
            amodel.args.q.append('f')
            amodel.acknowledge_auto_generated_conc_op(
                len(amodel.args.q) - 1, ShuffleFormArgs(persist=True))
        if int(qinfo.data.shuffle) != amodel.args.shuffle:
            amodel.args.shuffle = int(qinfo.data.shuffle)
            await amodel.save_options(['shuffle'])
        logging.getLogger(__name__).debug('query: {}'.format(amodel.args.q))
        conc = await get_conc(
            corp=amodel.corp, user_id=amodel.session_get('user', 'id'), q=amodel.args.q,
            fromp=amodel.args.fromp, pagesize=amodel.args.pagesize, asnc=qinfo.data.asnc,
            cutoff=qinfo.data.cutoff)
        ans['size'] = conc.size()
        ans['finished'] = conc.finished()
        if corpus_info.preflight_subcorpus and conc.finished():
            with plugins.runtime.QUERY_PERSISTENCE as qp:
                await qp.update_preflight_stats(
                    amodel.plugin_ctx,
                    amodel.preflight_id,
                    amodel.corp.corpname,
                    corpus_info.preflight_subcorpus.id,
                    None,
                    None,
                    None,
                    round(conc.size() / amodel.corp.search_size * 1_000_000))
        amodel.on_query_store(store_last_op)
        resp.set_http_status(201)
    except (ConcordanceException, ConcCacheStatusException) as ex:
        ans['size'] = 0
        ans['finished'] = True
        if isinstance(ex, ConcordanceSpecificationError):
            raise UserReadableException(ex, code=422)
        else:
            raise ex
    ans['conc_args'] = amodel.get_mapped_attrs(ConcArgsMapping)
    ans['conc_args']['cutoff'] = amodel.args.cutoff
    url = req.create_url('view', ans['conc_args'])
    resp.set_header('Location', url)
    return ans


async def _get_conc_cache_status(amodel: ConcActionModel):
    cache_map = plugins.runtime.CONC_CACHE.instance.get_mapping(amodel.corp)
    q = tuple(amodel.args.q)
    corp_cache_key = amodel.corp.cache_key
    corpus_info = await amodel.get_corpus_info(amodel.corp.corpname)

    try:
        cache_status = await cache_map.get_calc_status(corp_cache_key, q, amodel.args.cutoff)
        if cache_status is None:  # conc is not cached nor calculated
            raise NotFoundException('Concordance calculation is lost')
        elif not cache_status.finished and cache_status.task_id:
            # we must also test directly a respective task as it might have been killed
            # and thus failed to store info to cache metadata
            worker = calc_backend_client(settings)
            err = worker.get_task_error(cache_status.task_id)
            if err is not None:
                raise err
        if corpus_info.preflight_subcorpus and cache_status.finished:
            with plugins.runtime.QUERY_PERSISTENCE as qp:
                await qp.update_preflight_stats(
                    amodel.plugin_ctx,
                    amodel.preflight_id,
                    amodel.corp.corpname,
                    corpus_info.preflight_subcorpus.id,
                    None,
                    None,
                    None,
                    round(cache_status.concsize / amodel.corp.search_size * 1_000_000))
        return dict(
            finished=cache_status.finished,
            concsize=cache_status.concsize,
            fullsize=cache_status.fullsize,
            relconcsize=cache_status.relconcsize,
            arf=cache_status.arf)
    except CalcTaskNotFoundError as ex:
        await cancel_conc_task(cache_map, corp_cache_key, q, amodel.args.cutoff)
        raise NotFoundException(f'Concordance calculation is lost: {ex}')
    except Exception as ex:
        await cancel_conc_task(cache_map, corp_cache_key, q, amodel.args.cutoff)
        raise ex


@bp.route('/get_conc_cache_status')
@http_action(return_type='json', action_model=ConcActionModel)
async def get_conc_cache_status(amodel: ConcActionModel, req: KRequest, resp: KResponse):
    return await _get_conc_cache_status(amodel)


async def view_conc(
        amodel: ConcActionModel, req: KRequest, resp: KResponse, asnc: int, user_id: int, disable_auclp=False):
    """
    Args:
        amodel:
        req:
        resp:
        asnc:
        user_id:
        disable_auclp: specifies whether the "please sign in to see more features" pop-up should
                       be disabled - no matter what says user auth. status or application config.
                       I.e. setting this to true turns the pop-up off.
    Returns:

    """
    corpus_info = await amodel.get_corpus_info(amodel.args.corpname)
    ml_position_filters = {}
    if corpus_info.part_of_ml_corpus:
        ml_position_filters = {amodel.args.corpname: corpus_info.ml_position_filter}
        for align in amodel.args.align:
            align_info = await amodel.get_corpus_info(align)
            if align_info.part_of_ml_corpus:
                ml_position_filters[align] = corpus_info.ml_position_filter

    if amodel.args.refs is None:  # user did not set this at all (!= user explicitly set '')
        amodel.args.refs = amodel.corp.get_conf('SHORTREF')

    if amodel.args.fromp < 1:
        raise UserReadableException(req.translate('Invalid page number'))
    if amodel.args.pagesize < 1:
        raise UserReadableException('Invalid page size')

    amodel.apply_viewmode(corpus_info.sentence_struct)

    i = 0
    while i < len(amodel.args.q):
        if amodel.args.q[i].startswith('s*') or amodel.args.q[i][0] == 'e':
            del amodel.args.q[i]
        i += 1
    out = amodel.create_empty_conc_result_dict()
    out['result_shuffled'] = not conclib.conc_is_sorted(amodel.args.q)
    out['items_per_page'] = amodel.args.pagesize

    conc = InitialConc(amodel.corp, None)
    try:
        conc = await get_conc(
            corp=amodel.corp, user_id=user_id, q=amodel.args.q,
            fromp=amodel.args.fromp, pagesize=amodel.args.pagesize, asnc=asnc,
            cutoff=amodel.args.cutoff)
        if conc:
            amodel.apply_linegroups(conc)
            conc.switch_aligned(os.path.basename(amodel.args.corpname))

            kwic_args = KwicPageArgs(asdict(amodel.args), base_attr=amodel.BASE_ATTR)
            kwic_args.speech_attr = await amodel.get_speech_segment()
            kwic_args.labelmap = {}
            kwic_args.alignlist = [(await amodel.cf.get_corpus(c)) for c in amodel.args.align if c]
            kwic_args.structs = amodel.get_struct_opts()
            kwic_args.ml_position_filters = ml_position_filters
            with plugins.runtime.TOKENS_LINKING as tl:
                kwic_args.internal_attrs = await tl.get_required_attrs(
                    amodel.plugin_ctx, corpus_info.tokens_linking.providers,
                    [amodel.args.corpname] + amodel.args.align)

            kwic = Kwic(amodel.corp, conc)

            out['Sort_idx'] = kwic.get_sort_idx(q=amodel.args.q, pagesize=amodel.args.pagesize)
            out.update(asdict(kwic.kwicpage(kwic_args)))
            out.update(await amodel.get_conc_sizes(conc))
    except UnknownConcordanceAction as ex:
        raise UserReadableException(str(ex))
    except TypeError as ex:
        resp.add_system_message('error', str(ex))
        logging.getLogger(__name__).error(ex)
    except (ConcordanceException, RuntimeError) as ex:
        manatee_error = extract_manatee_error(ex)
        if isinstance(manatee_error, ConcordanceSpecificationError):
            raise UserReadableException(manatee_error, code=422)
        else:
            raise ex

    if amodel.corp.get_conf('ALIGNED'):
        out['Aligned'] = [
            {'n': w, 'label': (await amodel.cf.get_corpus(w)).human_readable_corpname}
            for w in amodel.corp.get_conf('ALIGNED').split(',')]
    if amodel.args.align and not amodel.args.maincorp:
        amodel.args.maincorp = amodel.args.corpname
    if conc.size() == 0 and conc.finished():
        msg = req.translate(
            'No result. Please make sure the query and selected query type are correct.')
        resp.add_system_message('info', msg)

    amodel.add_save_menu_item(
        'CSV', save_format='csv',
        hint=req.translate('Saves at most {0} items. Use "Custom" for more options.'.format(
            amodel.CONC_QUICK_SAVE_MAX_LINES)))
    amodel.add_save_menu_item(
        'XLSX', save_format='xlsx',
        hint=req.translate('Saves at most {0} items. Use "Custom" for more options.'.format(
            amodel.CONC_QUICK_SAVE_MAX_LINES)))
    amodel.add_save_menu_item(
        'XML', save_format='xml',
        hint=req.translate('Saves at most {0} items. Use "Custom" for more options.'.format(
            amodel.CONC_QUICK_SAVE_MAX_LINES)))
    amodel.add_save_menu_item(
        'TXT', save_format='txt',
        hint=req.translate('Saves at most {0} items. Use "Custom" for more options.'.format(
            amodel.CONC_QUICK_SAVE_MAX_LINES)))
    amodel.add_save_menu_item(req.translate('Custom'))

    # unlike 'globals' 'widectx_globals' stores full structs+structattrs information
    # to be able to display extended context with all set structural attributes
    out['widectx_globals'] = amodel.get_mapped_attrs(
        WidectxArgsMapping, dict(structs=amodel.get_struct_opts()))
    out['conc_line_max_group_num'] = settings.get_int('global', 'conc_line_max_group_num', 99)
    out['aligned_corpora'] = amodel.args.align
    out['line_numbers'] = amodel.args.line_numbers if amodel.args.line_numbers else False
    out['speech_segment'] = await amodel.get_speech_segment()
    out['speaker_id_attr'] = corpus_info.speaker_id_attr.split(
        '.') if corpus_info.speaker_id_attr else None
    out['speech_overlap_attr'] = corpus_info.speech_overlap_attr.split(
        '.') if corpus_info.speech_overlap_attr else None
    out['speech_overlap_val'] = corpus_info.speech_overlap_val
    out['conc_use_safe_font'] = corpus_info.use_safe_font
    speaker_struct = corpus_info.speaker_id_attr.split(
        '.')[0] if corpus_info.speaker_id_attr else None
    out['speech_attrs'] = [x[1] for x in [x for x in [
        x.split('.') for x in amodel.corp.get_structattrs()] if x[0] == speaker_struct]]
    out['struct_ctx'] = amodel.corp.get_conf('STRUCTCTX')

    # query form data
    out['text_types_data'] = await amodel.tt.export_with_norms(ret_nums=True)
    out['coll_form_args'] = CollFormArgs().update(amodel.args).to_dict()
    out['freq_form_args'] = FreqFormArgs().update(amodel.args).to_dict()
    out['ctfreq_form_args'] = CTFreqFormArgs().update(amodel.args).to_dict()
    await amodel.export_subcorpora_list(out)
    await amodel.export_query_forms(out)

    out['fast_adhoc_ipm'] = await plugins.runtime.LIVE_ATTRIBUTES.is_enabled_for(
        amodel.plugin_ctx, [amodel.args.corpname] + amodel.args.align)
    out['running_calc'] = not out['finished']   # TODO running_calc is redundant
    out['chart_export_formats'] = []
    with plugins.runtime.CHART_EXPORT as ce:
        out['chart_export_formats'].extend(ce.get_supported_types())
    out['quick_save_row_limit'] = amodel.CONC_QUICK_SAVE_MAX_LINES
    if conc is not None and conc.get_conc_file():
        out['conc_cache_key'] = os.path.splitext(os.path.basename(conc.get_conc_file()))[0]
    else:
        out['conc_cache_key'] = None
    out['disable_auclp'] = disable_auclp
    return out


@bp.route('/view')
@http_action(
    mutates_result=False, action_log_mapper=log_mapping.view, template='view.html', action_model=ConcActionModel)
async def view(amodel: ConcActionModel, req: KRequest, resp: KResponse):
    """
    Concordance view
    """
    asnc = int(req.args.get('asnc')) if 'asnc' in req.args else 0
    return await view_conc(
        amodel, req, resp, asnc, req.session_get('user', 'id'))


@bp.route('/create_view')
@http_action(mutates_result=True, template='view.html', page_model='view', action_log_mapper=log_mapping.view, action_model=ConcActionModel)
async def create_view(amodel: ConcActionModel, req: KRequest, resp: KResponse):
    """
    This is intended for direct conc. access via external pages (i.e. no query_submit + view and just directly
    to the result by providing raw CQL query
    """
    form_args = await decode_raw_query(amodel.plugin_ctx, [amodel.args.corpname], req.args.getlist('q'))
    await amodel.store_unbound_query_chain(form_args)
    asnc = int(req.args.get('asnc')) if 'asnc' in req.args else 0
    return await view_conc(amodel, req, resp, asnc, req.session_get('user', 'id'))


@bp.route('/create_lazy_view')
@http_action(mutates_result=True, template='view.html', page_model='view', action_log_mapper=log_mapping.view,
             action_model=ConcActionModel)
async def create_lazy_view(amodel: ConcActionModel, req: KRequest, resp: KResponse):
    form_args = await QueryFormArgs.create(amodel.plugin_ctx, [amodel.args.corpname], True)
    form_args.data.curr_queries = {amodel.args.corpname: amodel.args.q[len(
        amodel.args.q) - 1][1:]}  # 1: = we strip 'q' prefix
    form_args.data.curr_query_types = {amodel.args.corpname: 'advanced'}
    amodel.set_curr_conc_form_args(form_args)
    return await view_conc(amodel, req, resp, 2, req.session_get('user', 'id'))


@bp.route('/archive_concordance', ['POST'])
@http_action(access_level=2, return_type='json', action_model=UserActionModel)
async def archive_concordance(amodel: UserActionModel, req: KRequest, resp: KResponse):
    with plugins.runtime.QUERY_PERSISTENCE as qp:
        revoke = bool(int(req.args.get('revoke')))
        cn, row = await qp.archive(amodel.session_get('user', 'id'),
                                   req.args.get('code'), revoke=revoke)
    return dict(revoked=revoke, num_changes=cn, archived_conc=row)


@bp.route('/get_stored_conc_archived_status')
@http_action(access_level=2, return_type='json', action_model=UserActionModel)
async def get_stored_conc_archived_status(amodel: UserActionModel, req: KRequest, resp: KResponse):
    with plugins.runtime.QUERY_PERSISTENCE as qp:
        return {
            'is_archived': await qp.is_archived(req.args.get('code')),
            'will_be_archived': await qp.will_be_archived(amodel.plugin_ctx, req.args.get('code'))
        }


@bp.route('/query_id_available', ['GET'])
@http_action(access_level=2, return_type='json', action_model=UserActionModel)
async def query_id_available(amodel: UserActionModel, req: KRequest, resp: KResponse):
    with plugins.runtime.QUERY_PERSISTENCE as qp:
        id = req.args.get('id')
        reserved = await qp.id_reserved(id)
        if reserved:
            return dict(id=id, available=False)
        exists = await qp.id_exists(id)
    return dict(id=id, available=not exists)


@bp.route('/create_query_id', ['POST'])
@http_action(access_level=2, return_type='json', action_model=UserActionModel)
async def create_query_id(amodel: UserActionModel, req: KRequest, resp: KResponse):
    old_id = req.json['old']
    new_id = req.json['new']
    with plugins.runtime.QUERY_PERSISTENCE as qp:
        reserved, pattern = await qp.id_reserved(new_id)
        if reserved:
            raise ValueError(f'ID {new_id} reserved by pattern `{pattern}`')
        await qp.clone_with_id(old_id, new_id)
        if await qp.is_archived(old_id):
            await qp.archive(amodel.session_get('user', 'id'), new_id)
    return dict(id=new_id, ok=True)


@bp.route('/restore_conc')
@http_action(mutates_result=True, action_model=ConcActionModel, template='restore_conc.html')
async def restore_conc(amodel: ConcActionModel, req: KRequest, resp: KResponse):
    out = amodel.create_empty_conc_result_dict()
    out['result_shuffled'] = not conclib.conc_is_sorted(amodel.args.q)
    out['items_per_page'] = amodel.args.pagesize
    try:
        conc = await get_conc(
            corp=amodel.corp, user_id=amodel.session_get('user', 'id'), q=amodel.args.q,
            fromp=amodel.args.fromp, pagesize=amodel.args.pagesize, asnc=True,
            cutoff=amodel.args.cutoff)
        if conc:
            amodel.apply_linegroups(conc)
            conc.switch_aligned(os.path.basename(amodel.args.corpname))
            kwic_args = KwicPageArgs(asdict(amodel.args), base_attr=amodel.BASE_ATTR)
            kwic_args.speech_attr = await amodel.get_speech_segment()
            kwic_args.labelmap = {}
            kwic_args.alignlist = [(await amodel.cf.get_corpus(c)) for c in amodel.args.align if c]
            kwic_args.structs = amodel.get_struct_opts()
            corpus_info = await amodel.get_corpus_info(amodel.args.corpname)
            with plugins.runtime.TOKENS_LINKING as tl:
                kwic_args.internal_attrs = await tl.get_required_attrs(
                    amodel.plugin_ctx, corpus_info.tokens_linking.providers,
                    [amodel.args.corpname] + amodel.args.align)
            kwic = Kwic(amodel.corp, conc)
            out['Sort_idx'] = kwic.get_sort_idx(q=amodel.args.q, pagesize=amodel.args.pagesize)
            out.update(asdict(kwic.kwicpage(kwic_args)))
            out.update(await amodel.get_conc_sizes(conc))
            if req.args.get('next') == 'freqs':
                out['next_action'] = 'freqs'
                out['next_action_args'] = {
                    'fcrit': req.args.get('fcrit'),
                    'fcrit_async': req.args_getlist('fcrit_async'),
                    'flimit': req.args.get('flimit'),
                    # client does not always fill this
                    'freq_sort': req.args.get('freq_sort', 'freq'),
                    'freq_type': req.args.get('freq_type')}
            elif req.args.get('next') == 'shared_freqs':
                out['next_action'] = 'shared_freqs'
                out['next_action_args'] = {
                    'fcrit': req.args.get('fcrit'),
                    'flimit': req.args.get('flimit'),
                    'alpha_level': req.args.get('alpha_level'),
                    'fpage': req.args.get('fpage'),
                    'fdefault_view': req.args.get('fdefault_view'),
                    'freqlevel': req.args.get('freqlevel'),
<<<<<<< HEAD
                    # client does not always fills this
=======
                    # client does not always fill this
>>>>>>> e0d164d9
                    'freq_sort': req.args.get('freq_sort'),
                    'freq_type': req.args.get('freq_type'),
                }
            elif req.args.get('next') == 'freqml':
                out['next_action'] = 'freqml'
                out['next_action_args'] = {
                    'flimit': req.args.get('flimit'),
                    'freqlevel': req.args.get('freqlevel'),
                    'ml1attr': req.args.get('ml1attr'),
                    'ml2attr': req.args.get('ml2attr'),
                    'ml3attr': req.args.get('ml3attr')
                }
            elif req.args.get('next') == 'freqct':
                out['next_action'] = 'freqct'
                out['next_action_args'] = {
                    'ctminfreq': req.args.get('ctminfreq', '1'),
                    'ctminfreq_type': req.args.get('ctminfreq_type'),
                    'ctattr1': amodel.args.ctattr1,
                    'ctfcrit1': amodel.args.ctfcrit1,
                    'ctattr2': amodel.args.ctattr2,
                    'ctfcrit2': amodel.args.ctfcrit2}
            elif req.args.get('next') == 'collx':
                out['next_action'] = 'collx'
                out['next_action_args'] = {
                    'cattr': req.args.get('cattr'),
                    'csortfn': req.args.get('csortfn'),
                    'cbgrfns':  ''.join(req.args.get('cbgrfns')),
                    'cfromw': req.args.get('cfromw'),
                    'ctow': req.args.get('ctow'),
                    'cminbgr': req.args.get('cminbgr'),
                    'cminfreq': req.args.get('cminfreq'),
                    'citemsperpage': req.args.get('citemsperpage'),
                    'collpage': req.args.get('collpage'),
                    'num_lines': req.args.get('num_lines')}
            elif req.args.get('next') == 'dispersion':
                out['next_action'] = 'dispersion'
                out['next_action_args'] = {}
            if amodel.args.format == 'json':
                out['next_action_args']['format'] = 'json'
    except TypeError as ex:
        resp.add_system_message('error', str(ex))
        logging.getLogger(__name__).error(ex)
    except ConcCacheStatusException as ex:
        if 'syntax error' in f'{ex}'.lower():
            resp.add_system_message(
                'error', req.translate('Syntax error. Please check the query and its type.'))
        else:
            raise ex
    return out


@bp.route('/save_query', ['POST'])
@http_action(access_level=2, return_type='json', action_model=UserActionModel)
async def save_query(amodel: UserActionModel, req: KRequest, resp: KResponse):
    with plugins.runtime.QUERY_HISTORY as qh, plugins.runtime.QUERY_PERSISTENCE as qp:
        _, data = await qp.archive(amodel.session_get('user', 'id'), req.json['query_id'])
        if qp.stored_form_type(data) == 'pquery':
            for conc_id in data.get('form', {}).get('conc_ids', []):
                cn, _ = await qp.archive(amodel.session_get('user', 'id'), conc_id)

        hsave = await qh.make_persistent(
            amodel.session_get('user', 'id'),
            req.json['query_id'],
            qp.stored_query_supertype(data),
            req.json.get('created'),
            req.json['name'],
        )
    return dict(saved=hsave)


@bp.route('/unsave_query', ['POST'])
@http_action(access_level=2, return_type='json', action_model=UserActionModel)
async def unsave_query(amodel: UserActionModel, req: KRequest, resp: KResponse):
    # as opposed to the 'save_query' method which also performs archiving of conc params,
    # this method keeps the conc params as they are because we assume that user just does
    # not want to keep the query in their history
    with plugins.runtime.QUERY_HISTORY as qh:
        ans = await qh.make_transient(
            amodel.session_get('user', 'id'),
            req.json['query_id'],
            req.json['created'],
            req.json['name'],
        )
    return dict(deleted=ans)


@bp.route('/delete_query', ['POST'])
@http_action(access_level=2, return_type='json', action_model=UserActionModel)
async def delete_query(amodel: UserActionModel, req: KRequest, resp: KResponse):
    # remove query from history (respective results are kept)
    with plugins.runtime.QUERY_HISTORY as qh:
        ans = await qh.delete(
            amodel.session_get('user', 'id'),
            req.json['query_id'],
            int(req.json['created'])
        )
    return dict(num_deleted=ans)


@bp.route('/normalize_conc_form_args_arch', ['POST'])
@http_action(return_type='json', action_model=ConcActionModel)
async def normalize_conc_form_args_arch(amodel: ConcActionModel, req: KRequest, resp: KResponse):
    last_id = req.args.get('last_id')

    with plugins.runtime.QUERY_PERSISTENCE as qp:
        data = await qp.open(last_id)
        chain = [last_id]
        prev_id = data.get('prev_id')
        author_id = data.get('user_id')
        hard_limit = 100
        while prev_id is not None and hard_limit > 0:
            data = await qp.open(prev_id)
            chain.append(prev_id)
            curr_author_id = data.get('user_id')
            if amodel.is_anonymous_id(curr_author_id) or curr_author_id is None:
                data['user_id'] = author_id
                await qp.update(data, arch_enqueue=True)
            prev_id = data.get('prev_id')
            hard_limit -= 1
    logging.getLogger(__name__).debug('normalizing query chain {}, with author_id {}'.format(
        ' -> '.join(chain), author_id))
    return dict(author_id=author_id)


@bp.route('/concdesc_json')
@http_action(return_type='json', action_model=ConcActionModel)
async def concdesc_json(amodel: ConcActionModel, req: KRequest, resp: KResponse) -> Dict[str, List[Dict[str, Any]]]:
    with plugins.runtime.QUERY_PERSISTENCE as qp:
        pipeline = await qp.load_pipeline_ops(amodel.plugin_ctx, amodel.q_code, build_conc_form_args)
    conc_desc = await amodel.concdesc_json()
    for i, cd_item in enumerate(conc_desc):
        form = pipeline[i]
        if isinstance(form, QueryFormArgs):
            if len(form.data.curr_queries) == 1:
                cd_item.nicearg = list(form.data.curr_queries.values())[0]
            else:
                cd_item.nicearg = ', '.join(
                    f'{k}: {v}' for k, v in form.data.curr_queries.items())
        elif isinstance(form, FilterFormArgs):
            cd_item.nicearg = form.data.query
        elif isinstance(form, FirstHitsFilterFormArgs):
            cd_item.nicearg = form.data.struct
        cd_item.conc_persistence_op_id = pipeline[i].op_key
    return {'Desc': [x.to_dict() for x in conc_desc]}


@bp.route('/ajax_fetch_conc_form_args')
@http_action(return_type='json', action_model=CorpusActionModel)
async def ajax_fetch_conc_form_args(
        amodel: ConcActionModel,
        req: KRequest,
        resp: KResponse
) -> Union[List[Dict[str, Any]], Dict[str, Any]]:
    try:
        # we must include only regular (i.e. the ones visible in the breadcrumb-like
        # navigation bar) operations - otherwise the indices would not match.
        with plugins.runtime.QUERY_PERSISTENCE as qp:
            stored_ops = await qp.load_pipeline_ops(
                amodel.plugin_ctx, req.args.get('last_key'), build_conc_form_args)
        pipeline = [x for x in stored_ops if x.form_type != 'nop']
        op_idx_arg = req.args.get('idx')
        if op_idx_arg is not None:
            op_data = pipeline[int(op_idx_arg)]
            return op_data.to_dict()
        return dict(operations=[item.to_dict() for item in pipeline])
    except (IndexError, KeyError, QueryPersistenceRecNotFound) as ex:
        raise NotFoundException(req.translate('Query information not stored: {}').format(ex))


def _widectx(amodel: ConcActionModel, position: int, left_ctx: int, right_ctx: int):
    p_attrs = amodel.args.attrs.split(',')
    # prefer 'word' but allow other attr if word is off
    attrs = ['word'] if 'word' in p_attrs else p_attrs[0:1]
    data = conclib.get_detail_context(
        corp=amodel.corp, pos=position, attrs=attrs, structs=amodel.args.structs, hitlen=amodel.args.hitlen,
        detail_left_ctx=left_ctx, detail_right_ctx=right_ctx)
    if left_ctx >= int(data['maxdetail']):
        data['expand_left_args'] = None
    if right_ctx >= int(data['maxdetail']):
        data['expand_right_args'] = None
    data['widectx_globals'] = amodel.get_mapped_attrs(
        WidectxArgsMapping, dict(structs=amodel.get_struct_opts()))
    return data


@bp.route('/widectx')
@http_action(action_log_mapper=log_mapping.widectx, action_model=ConcActionModel)
async def widectx(amodel: ConcActionModel, req: KRequest, resp: KResponse):
    """
    display a hit in a wider context
    """
    pos = int(req.args.get('pos', '0'))
    left_ctx = int(req.args.get('detail_left_ctx', 40))
    right_ctx = int(req.args.get('detail_right_ctx', 40))
    return _widectx(amodel, pos, left_ctx, right_ctx)


@bp.route('/ajax_switch_corpus', methods=['POST'])
@http_action(return_type='json', action_model=ConcActionModel)
async def ajax_switch_corpus(amodel: ConcActionModel, req: KRequest, resp: KResponse):
    amodel.disabled_menu_items = (
        MainMenu.FILTER, MainMenu.FREQUENCY, MainMenu.COLLOCATIONS, MainMenu.SAVE, MainMenu.CONCORDANCE,
        MainMenu.VIEW('kwic-sent-switch'))

    attrlist = amodel.corp.get_posattrs()
    align_common_posattrs = set(attrlist)

    avail_al_corp = []
    for al in [x for x in amodel.corp.get_conf('ALIGNED').split(',') if len(x) > 0]:
        alcorp = await amodel.cf.get_corpus(al)
        avail_al_corp.append(dict(label=alcorp.get_conf('NAME') or al, n=al))
        if al in amodel.args.align:
            align_common_posattrs.intersection_update(alcorp.get_posattrs())

    tmp_out = dict(
        uses_corp_instance=True,
        corpname=amodel.args.corpname,
        usesubcorp=amodel.args.usesubcorp
    )

    tmp_out['AttrList'] = [{
        'label': amodel.corp.get_conf(f'{n}.LABEL') or n,
        'n': n,
        'multisep': amodel.corp.get_conf(f'{n}.MULTISEP')
    } for n in attrlist if n]

    sref = amodel.corp.get_conf('SHORTREF')
    tmp_out['fcrit_shortref'] = '+'.join([a.strip('=') + ' 0' for a in sref.split(',')])

    if amodel.corp.get_conf('FREQTTATTRS'):
        ttcrit_attrs = amodel.corp.get_conf('FREQTTATTRS')
    else:
        ttcrit_attrs = amodel.corp.get_conf('SUBCORPATTRS')
    tmp_out['ttcrit'] = [f'{a} 0' for a in ttcrit_attrs.replace('|', ',').split(',') if a]

    amodel.set_curr_conc_form_args(
        await QueryFormArgs.create(
            plugin_ctx=amodel.plugin_ctx,
            corpora=amodel.select_current_aligned_corpora(
                active_only=False),
            persist=False))
    await amodel.export_query_forms(tmp_out)
    await amodel.attach_aligned_query_params(tmp_out)
    await amodel.export_subcorpora_list(tmp_out)
    corpus_info = await amodel.get_corpus_info(amodel.args.corpname)
    plg_status = {}
    await amodel.export_optional_plugins_conf(plg_status)
    conc_args = amodel.get_mapped_attrs(ConcArgsMapping)
    conc_args['q'] = []

    poslist = []
    for tagset in corpus_info.tagsets:
        if tagset.ident == corpus_info.default_tagset:
            poslist = tagset.pos_category
            break

    struct_and_attrs_tmp = await amodel.get_structs_and_attrs()
    struct_and_attrs = {k: [sa.to_dict() for sa in v] for k, v in struct_and_attrs_tmp.items()}

    subcorp_tt_structure: Optional[TextTypesType] = None
    corp_ident = amodel.corp.portable_ident
    if isinstance(corp_ident, SubcorpusIdent):
        with plugins.runtime.SUBC_STORAGE as sr:
            info = await sr.get_info(corp_ident.id)
            if info.text_types:
                subcorp_tt_structure = info.text_types
            subc_aligned = info.aligned
    else:
        subc_aligned = []
    if len(subc_aligned) > 0 and set(amodel.args.align) != set(subc_aligned):
        true_aligned = subc_aligned
    else:
        true_aligned = amodel.args.align

    if corpus_info.preflight_subcorpus:
        preflight_conf = dict(
            subc=corpus_info.preflight_subcorpus.id,
            corpname=corpus_info.preflight_subcorpus.corpus_name,
            threshold_ipm=amodel.corp.preflight_warn_ipm,
            alt_corp=corpus_info.alt_corp)
    else:
        preflight_conf = None

    ans = dict(
        corpname=amodel.args.corpname,
        subcorpname=amodel.corp.subcorpus_id,
        baseAttr=amodel.BASE_ATTR,
        tagsets=[tagset.to_dict() for tagset in corpus_info.tagsets],
        humanCorpname=amodel.corp.human_readable_corpname,
        corpusIdent=dict(
            id=amodel.args.corpname, name=amodel.corp.human_readable_corpname,
            variant=amodel.corpus_variant,
            usesubcorp=amodel.args.usesubcorp if amodel.args.usesubcorp else None,
            subcName=amodel.corp.subcorpus_name,
            foreignSubcorp=amodel.session_get('user', 'id') != amodel.corp.author_id,
            size=amodel.corp.size,
            searchSize=amodel.corp.search_size),
        currentArgs=conc_args,
        concPersistenceOpId=None,
        ShuffleConcByDefault=amodel.args.shuffle,
        alignedCorpora=true_aligned,
        availableAlignedCorpora=avail_al_corp,
        activePlugins=plg_status['active_plugins'],
        queryOverview=[],
        numQueryOps=0,
        textTypesData=await amodel.tt.export_with_norms(ret_nums=True),
        Wposlist=[{'n': x.pos, 'v': x.pattern} for x in poslist],
        AttrList=tmp_out['AttrList'],
        AlignCommonPosAttrs=list(align_common_posattrs),
        InputLanguages=tmp_out['input_languages'],
        ConcFormsArgs=tmp_out['conc_forms_args'],
        CurrentSubcorp=amodel.args.usesubcorp,
        SubcorpList=tmp_out['SubcorpList'],
        TextTypesNotes=corpus_info.metadata.desc,
        TextDirectionRTL=True if amodel.corp.get_conf('RIGHTTOLEFT') else False,
        structsAndAttrs=struct_and_attrs,
        SimpleQueryDefaultAttrs=corpus_info.simple_query_default_attrs,
        QSEnabled=amodel.args.qs_enabled,
        SubcorpTTStructure=subcorp_tt_structure,
        SubcorpAligned=subc_aligned,
        concPreflight=preflight_conf
    )
    await amodel.attach_plugin_exports(ans, direct=True)
    amodel.configure_auth_urls(ans)

    def rtrn():
        ans['menuData'] = generate_main_menu(
            tpl_data=tmp_out,
            args=amodel.args,
            disabled_items=amodel.disabled_menu_items,
            dynamic_items=amodel.dynamic_menu_items,
            corpus_dependent=tmp_out['uses_corp_instance'],
            plugin_ctx=amodel.plugin_ctx)
        return ans
    return rtrn


@bp.route('/switch_main_corp', methods=['POST'])
@http_action(template='view.html', page_model='view', mutates_result=True, action_model=ConcActionModel)
async def switch_main_corp(amodel: ConcActionModel, req: KRequest, resp: KResponse):
    maincorp = req.form.get('maincorp')
    amodel.args.q.append('x-{0}'.format(maincorp))
    ksargs = KwicSwitchArgs(maincorp=maincorp, persist=True)
    amodel.set_curr_conc_form_args(ksargs)
    return await view_conc(amodel, req, resp, 0, req.session_get('user', 'id'))


@bp.route('/filter', methods=['POST'])
@http_action(access_level=2, mutates_result=True, return_type='json', action_model=ConcActionModel)
async def filter(amodel: ConcActionModel, req: KRequest, resp: KResponse):
    """
    Positive/Negative filter
    """
    async def store_last_op(conc_ids: List[str], history_ts: Optional[int], _):
        if history_ts:
            amodel.store_last_search('conc:filter', conc_ids[0])

    if len(amodel.lines_groups) > 0:
        raise UserReadableException('Cannot apply a filter once a group of lines has been saved')

    maincorp = amodel.args.maincorp if amodel.args.maincorp else amodel.args.corpname
    ff_args = await FilterFormArgs.create(amodel.plugin_ctx, maincorp, True)
    ff_args.update_by_user_query(req.json)
    err = ff_args.validate()
    if err is not None:
        raise UserReadableException(err)

    amodel.set_curr_conc_form_args(ff_args)
    rank = dict(f=1, l=-1).get(ff_args.data.filfl, 1)
    texttypes = TextTypeCollector(amodel.corp, {}).get_query()
    try:
        # TODO get rid of private method
        cql_query = amodel.compile_query(form=ff_args, corpus=maincorp)
        if cql_query is None:
            raise ConcordanceQueryParamsError(req.translate('No query entered.'))
    except ConcordanceQueryParamsError:
        if texttypes:
            cql_query = '[]'
            ff_args.filfpos = '0'
            ff_args.filtpos = '0'
        else:
            raise ConcordanceQueryParamsError(req.translate('No query entered.'))
    cql_query += ' '.join([f'within <{nq[0]} {nq[1]} />' for nq in texttypes])
    if ff_args.data.within:
        within_query = f' within {maincorp}:({cql_query})'
        amodel.args.q[0] += within_query
        amodel.args.q.append(f'x-{maincorp}')
    else:
        within_query = ''
        amodel.args.q.append(
            f'{ff_args.data.pnfilter}{ff_args.data.filfpos}{ff_args.data.filfpos_unit} {ff_args.data.filtpos}{ff_args.data.filtpos_unit} {rank} {cql_query}')

    amodel.on_query_store(store_last_op)
    resp.set_http_status(201)
    try:
        return await view_conc(amodel, req, resp, 0, req.session_get('user', 'id'))
    except Exception as ex:
        logging.getLogger(__name__).error(f'Failed to apply filter: {ex}')
        if ff_args.data.within:
            amodel.args.q[0] = amodel.args.q[0][:-len(within_query)]
        else:
            del amodel.args.q[-1]
        raise


@bp.route('/quick_filter', methods=['POST'])
@http_action(template='view.html', page_model='view', mutates_result=True, action_model=ConcActionModel)
async def quick_filter(amodel: ConcActionModel, req: KRequest, resp: KResponse):
    """
    A filter generated directly from a link (e.g. "p"/"n" links on freqs/colls/pquery pages).
    """
    new_q = req.args_getlist('q2')
    q_conv = QuickFilterArgsConv(amodel.plugin_ctx, amodel.args)

    op_idx = len(amodel.args.q)
    if len(new_q) > 0:
        ff_args = q_conv(new_q[0])
        amodel.set_curr_conc_form_args(ff_args)
        amodel.args.q.append(new_q[0])
        op_idx += 1
    for q in new_q[1:]:
        ff_args = q_conv(q)
        amodel.acknowledge_auto_generated_conc_op(op_idx, ff_args)
        amodel.args.q.append(q)
        op_idx += 1
    return await view_conc(amodel, req, resp, 0, req.session_get('user', 'id'))


@bp.route('/filter_subhits')
@http_action(template='view.html', page_model='view', mutates_result=True, action_model=ConcActionModel)
async def filter_subhits(amodel: ConcActionModel, req: KRequest, resp: KResponse):
    if len(amodel.lines_groups) > 0:
        raise UserReadableException(
            'Cannot apply the function once a group of lines has been saved')
    amodel.set_curr_conc_form_args(SubHitsFilterFormArgs(persist=True))
    amodel.args.q.append('D')
    return await view_conc(amodel, req, resp, 0, req.session_get('user', 'id'))


@bp.route('/filter_firsthits', ['POST'])
@http_action(template='view.html', page_model='view', mutates_result=True, action_model=ConcActionModel)
async def filter_firsthits(amodel: ConcActionModel, req: KRequest, resp: KResponse):
    if len(amodel.lines_groups) > 0:
        raise UserReadableException(
            'Cannot apply the function once a group of lines has been saved')
    elif len(amodel.args.align) > 0:
        raise UserReadableException('The function is not supported for aligned corpora')
    amodel.set_curr_conc_form_args(FirstHitsFilterFormArgs(
        persist=True, struct=req.args.get('fh_struct')))
    amodel.args.q.append('F{0}'.format(req.args.get('fh_struct')))
    return await view_conc(amodel, req, resp, 0, req.session_get('user', 'id'))


@bp.route('/sortx', ['POST'])
@http_action(access_level=2, template='view.html', page_model='view', mutates_result=True, action_model=ConcActionModel)
async def sortx(amodel: ConcActionModel, req: KRequest, resp: KResponse):
    """
    simple sort concordance
    """
    amodel.disabled_menu_items = ()

    if len(amodel.lines_groups) > 0:
        raise UserReadableException('Cannot apply a sorting once a group of lines has been saved')

    qinfo = SortFormArgs(persist=True)
    qinfo.update_by_user_query(req.json)
    amodel.set_curr_conc_form_args(qinfo)

    if qinfo.data.skey == 'lc':
        ctx = f'-1<0~-{qinfo.data.spos}<0'
    elif qinfo.data.skey == 'kw':
        ctx = '0<0~0>0'
    elif qinfo.data.skey == 'rc':
        ctx = f'1>0~{qinfo.data.spos}>0'
    else:
        ctx = ''
    if '.' in qinfo.data.sattr:
        ctx = ctx.split('~')[0]

    amodel.args.q.append(f's{qinfo.data.sattr}/{qinfo.data.sicase}{qinfo.data.sbward} {ctx}')
    return await view_conc(amodel, req, resp, 0, req.session_get('user', 'id'))


@bp.route('/mlsortx', ['POST'])
@http_action(access_level=2, template='view.html', page_model='view', mutates_result=True, action_model=ConcActionModel)
async def mlsortx(amodel: ConcActionModel, req: KRequest, resp: KResponse):
    """
    multiple level sort concordance
    """
    qinfo = SortFormArgs(persist=True)
    qinfo.update_by_user_query(req.json)
    amodel.set_curr_conc_form_args(qinfo)

    mlxfcode = 'rc'
    crit = one_level_crit('s', qinfo.data.ml1attr, qinfo.data.ml1ctx, qinfo.data.ml1pos, mlxfcode,
                          qinfo.data.ml1icase, qinfo.data.ml1bward)
    if qinfo.data.sortlevel > 1:
        crit += one_level_crit(' ', qinfo.data.ml2attr, qinfo.data.ml2ctx, qinfo.data.ml2pos, mlxfcode,
                               qinfo.data.ml2icase, qinfo.data.ml2bward)
        if qinfo.data.sortlevel > 2:
            crit += one_level_crit(' ', qinfo.data.ml3attr, qinfo.data.ml3ctx, qinfo.data.ml3pos, mlxfcode,
                                   qinfo.data.ml3icase, qinfo.data.ml3bward)
    amodel.args.q.append(crit)
    return await view_conc(amodel, req, resp, 0, req.session_get('user', 'id'))


@bp.route('/shuffle')
@http_action(template='view.html', page_model='view', mutates_result=True, action_model=ConcActionModel)
async def shuffle(amodel: ConcActionModel, req: KRequest, resp: KResponse):
    if len(amodel.lines_groups) > 0:
        raise UserReadableException('Cannot apply a shuffle once a group of lines has been saved')
    amodel.set_curr_conc_form_args(ShuffleFormArgs(persist=True))
    amodel.args.q.append('f')
    return await view_conc(amodel, req, resp, 0, req.session_get('user', 'id'))


@bp.route('/ajax_apply_lines_groups', ['POST'])
@http_action(return_type='json', mutates_result=True, action_model=ConcActionModel)
async def ajax_apply_lines_groups(amodel: ConcActionModel, req: KRequest, resp: KResponse):
    rows = req.form.get('rows')
    amodel.lines_groups = LinesGroups(data=json.loads(rows))
    amodel.set_curr_conc_form_args(LgroupOpArgs(persist=True))
    return {}


@bp.route('/ajax_get_line_groups_stats')
@http_action(return_type='json', action_model=ConcActionModel)
async def ajax_get_line_groups_stats(amodel: ConcActionModel, req: KRequest, resp: KResponse):
    ans = collections.defaultdict(lambda: 0)
    for item in amodel.lines_groups:
        ans[item[2]] += 1

    return dict(groups=ans)


@bp.route('/ajax_unset_lines_groups', ['POST'])
@http_action(return_type='json', mutates_result=True, action_model=ConcActionModel)
async def ajax_unset_lines_groups(amodel: ConcActionModel, req: KRequest, resp: KResponse):
    with plugins.runtime.QUERY_PERSISTENCE as qp:
        pipeline = await qp.load_pipeline_ops(amodel.plugin_ctx, amodel.q_code, build_conc_form_args)
    i = len(pipeline) - 1
    # we have to go back before the current block
    # of lines-groups operations and find an
    # operation to start a new query pipeline
    while i >= 0 and pipeline[i].form_type == 'lgroup':
        i -= 1
    if i < 0:
        raise Exception('Broken operation chain')
    amodel.clear_prev_conc_params()  # we do not want to chain next state with the current one
    amodel._lines_groups = LinesGroups(data=[])
    pipeline[i].make_saveable()  # drop old opKey, set as persistent
    amodel.set_curr_conc_form_args(pipeline[i])
    return {}


@bp.route('/ajax_remove_non_group_lines', ['POST'])
@http_action(return_type='json', mutates_result=True, action_model=ConcActionModel)
async def ajax_remove_non_group_lines(amodel: ConcActionModel, req: KRequest, resp: KResponse):
    amodel.args.q.append(amodel.filter_lines([(x[0], x[1]) for x in amodel.lines_groups], 'p'))
    amodel.set_curr_conc_form_args(LgroupOpArgs(persist=True))
    return {}


@bp.route('/ajax_sort_group_lines', ['POST'])
@http_action(return_type='json', mutates_result=True, action_model=ConcActionModel)
async def ajax_sort_group_lines(amodel: ConcActionModel, req: KRequest, resp: KResponse):
    amodel.lines_groups.sorted = True
    amodel.set_curr_conc_form_args(LgroupOpArgs(persist=True))
    return {}


@bp.route('/ajax_remove_selected_lines', ['POST'])
@http_action(return_type='json', mutates_result=True, action_model=ConcActionModel)
async def ajax_remove_selected_lines(amodel: ConcActionModel, req: KRequest, resp: KResponse):
    pnfilter = req.args.get('pnfilter', 'p')
    rows = req.form.get('rows', '')
    data = json.loads(rows)
    amodel.args.q.append(amodel.filter_lines(data, pnfilter))
    amodel.set_curr_conc_form_args(LockedOpFormsArgs(persist=True))
    return {}


@bp.route('/ajax_send_group_selection_link_to_mail', ['POST'])
@http_action(return_type='json', action_model=ConcActionModel)
async def ajax_send_group_selection_link_to_mail(amodel: ConcActionModel, req: KRequest, resp: KResponse):
    with plugins.runtime.AUTH as auth:
        user_info = await auth.get_user_info(amodel.plugin_ctx)
        user_email = user_info['email']
        username = user_info['username']
        smtp_server = mailing.smtp_factory()
        url = req.args.get('url')
        recip_email = req.args.get('email')

        text = req.translate('KonText user %s has sent a concordance link to you') % (
            username,) + ':'
        text += '\n\n'
        text += url + '\n\n'
        text += '\n---------------------\n'
        text += time.strftime('%d.%m. %Y %H:%M')
        text += '\n'

        msg = mailing.message_factory(
            recipients=[recip_email],
            subject=req.translate('KonText concordance link'),
            text=text,
            reply_to=user_email)
        return dict(ok=mailing.send_mail(smtp_server, msg, [recip_email]))


@bp.route('/ajax_reedit_line_selection', ['POST'])
@http_action(return_type='json', mutates_result=True, action_model=ConcActionModel)
async def ajax_reedit_line_selection(amodel: ConcActionModel, req: KRequest, resp: KResponse):
    ans = amodel.lines_groups.as_list()
    amodel.lines_groups = LinesGroups(data=[])
    amodel.set_curr_conc_form_args(LgroupOpArgs(persist=True))
    return dict(selection=ans)


@bp.route('/ajax_get_first_line_select_page')
@http_action(return_type='json', action_model=ConcActionModel)
async def ajax_get_first_line_select_page(amodel: ConcActionModel, req: KRequest, resp: KResponse):
    conc = await get_conc(
        corp=amodel.corp, user_id=amodel.session_get('user', 'id'),
        q=amodel.args.q, fromp=amodel.args.fromp, pagesize=amodel.args.pagesize,
        asnc=False, cutoff=amodel.args.cutoff)
    amodel.apply_linegroups(conc)
    kwic = Kwic(amodel.corp, conc)
    return {'first_page': int((kwic.get_groups_first_line() - 1) / amodel.args.pagesize) + 1}


@bp.route('/ajax_rename_line_group', ['POST'])
@http_action(return_type='json', mutates_result=True, action_model=ConcActionModel)
async def ajax_rename_line_group(amodel: ConcActionModel, req: KRequest, resp: KResponse):
    from_num = int(req.form.get('from_num', '0'))
    to_num = int(req.form.get('to_num', '-1'))
    new_groups = [v for v in amodel.lines_groups if v[2] != from_num or to_num != -1]
    if to_num > 0:
        new_groups = [v if v[2] != from_num else (v[0], v[1], to_num) for v in new_groups]
    amodel.lines_groups = LinesGroups(data=new_groups)
    amodel.set_curr_conc_form_args(LgroupOpArgs(persist=True))
    return {}


@bp.route('/export_line_groups_chart', ['POST'])
@http_action(access_level=2, return_type='plain', mutates_result=True, action_model=ConcActionModel)
async def export_line_groups_chart(amodel: ConcActionModel, req: KRequest, resp: KResponse):
    with plugins.runtime.CHART_EXPORT as ce:
        format = req.json.get('cformat')
        filename = 'line-groups-{0}.{1}'.format(amodel.args.corpname, ce.get_suffix(format))
        resp.set_header('Content-Type', ce.get_content_type(format))
        resp.set_header('Content-Disposition', f'attachment; filename="{filename}.{format}"')
        data = sorted(req.json.get('data', {}), key=lambda x: int(x['groupId']))
        total = sum(x['count'] for x in data)
        data = [('#{0} ({1}%)'.format(x['groupId'], round(x['count'] / float(total) * 100, 1)), x['count'])
                for x in data]
        return ce.export_pie_chart(data=data, title=req.form.get('title', '??'), format=format)


@bp.route('/fullref')
@http_action(return_type='json', action_model=ConcActionModel)
async def fullref(amodel: ConcActionModel, req: KRequest, resp: KResponse):
    """
    display a full reference
    """
    return conclib.get_full_ref(corp=amodel.corp, pos=int(req.args.get('pos', '0')))


# TODO is corpus model enough?
@bp.route('/audio')
@http_action(return_type='plain', action_model=CorpusActionModel)
async def audio(amodel: CorpusActionModel, req: KRequest, resp: KResponse):
    """
    Provides access to audio-files containing speech segments.
    Access rights are per-corpus (i.e. if a user has a permission to
    access corpus 'X' then all related audio files are accessible).
    """
    with plugins.runtime.AUDIO_PROVIDER as audiop:
        headers, ans = await audiop.get_audio(amodel.plugin_ctx, req)
        for h, v in headers.items():
            resp.set_header(h, v)
        return ans


@bp.route('/audio_waveform')
@http_action(return_type='json', action_model=CorpusActionModel)
async def audio_waveform(amodel: CorpusActionModel, req: KRequest, resp: KResponse):
    with plugins.runtime.AUDIO_PROVIDER as audiop:
        return await audiop.get_waveform(amodel.plugin_ctx, req)


@bp.route('/get_adhoc_subcorp_size', methods=['POST'])
@http_action(return_type='json', action_model=ConcActionModel)
async def get_adhoc_subcorp_size(amodel: ConcActionModel, req: KRequest, resp: KResponse):
    if (await plugins.runtime.LIVE_ATTRIBUTES.is_enabled_for(
            amodel.plugin_ctx, [amodel.args.corpname] + amodel.args.align)):
        # a faster solution based on liveattrs
        with plugins.runtime.LIVE_ATTRIBUTES as liveatt:
            attr_map = TextTypeCollector(amodel.corp, req.json['text_types']).get_attrmap()
            involved_corpora = [amodel.args.corpname] + amodel.args.align[:]
            size = await liveatt.get_subc_size(amodel.plugin_ctx, involved_corpora, attr_map)
            return dict(total=size)
    else:
        tt_query = TextTypeCollector(amodel.corp, req.json['text_types']).get_query()
        query = 'aword,[] within {}'.format(
            ' '.join('<{0} {1} />'.format(k, v) for k, v in tt_query))
        amodel.args.q = [query]
        conc = await get_conc(
            corp=amodel.corp, user_id=amodel.session_get('user', 'id'), q=amodel.args.q,
            fromp=amodel.args.fromp, pagesize=amodel.args.pagesize, asnc=0)
        return dict(total=conc.fullsize() if conc else None)


@bp.route('/load_query_pipeline')
@http_action(return_type='json', action_model=ConcActionModel)
async def load_query_pipeline(amodel: ConcActionModel, req: KRequest, resp: KResponse):
    with plugins.runtime.QUERY_PERSISTENCE as qp:
        pipeline = await qp.load_pipeline_ops(amodel.plugin_ctx, amodel.q_code, build_conc_form_args)
        concdesc = await amodel.concdesc_json()
    return dict(
        ops=[dict(id=x.op_key, form_args=x.to_dict()) for x in pipeline],
        query_overview=[x.to_dict() for x in concdesc])


@bp.route('/matching_structattr')
@http_action(return_type='json', action_model=CorpusActionModel)
async def matching_structattr(amodel: CorpusActionModel, req: KRequest, resp: KResponse):
    def is_invalid(v):
        return re.search(r'[<>\]\[]', v) is not None

    if (is_invalid(req.args.get('struct')) or is_invalid(req.args.get('attr')) or
            is_invalid(req.args.get('attr_val')) or is_invalid(req.args.get('search_attr'))):
        raise UserReadableException('Invalid character in attribute/structure name/value')

    ans, found, used = corplib.matching_structattr(
        amodel.corp, req.args.get('struct'), req.args.get(
            'attr'), req.args.get('attr_val'),
        req.args.get('search_attr'))
    if len(ans) == 0:
        resp.set_http_status(404)
    return dict(result=ans, conc_size=found, lines_used=used)


@dataclass
class SaveConcArgs:
    saveformat: str = 'txt'
    heading: int = 0
    numbering: int = 0
    align_kwic: int = 0
    from_line: int = 0
    to_line: IntOpt = -1


def _get_ipm_base_set_desc(corp: AbstractKCorpus, contains_within, translate: Callable[[str], str]):
    """
    Generates a proper description for i.p.m. depending on the
    method used to select texts:
    1 - whole corpus
    2 - a named subcorpus
    3 - an ad-hoc subcorpus
    """
    corpus_name = corp.get_conf('NAME')
    if contains_within:
        return translate('related to the subset defined by the selected text types')
    elif corp.subcorpus_id:
        return translate('related to the whole %s').format(corpus_name) + f'/{corp.subcorpus_id}'
    else:
        return translate('related to the whole %s').format(corpus_name)


@bp.route('/saveconc')
@http_action(
    access_level=2, action_model=ConcActionModel, mapped_args=SaveConcArgs, return_type='plain')
async def saveconc(amodel: ConcActionModel, req: KRequest[SaveConcArgs], resp: KResponse):
    try:
        corpus_info = await amodel.get_corpus_info(amodel.args.corpname)
        amodel.apply_viewmode(corpus_info.sentence_struct)

        conc = await get_conc(
            corp=amodel.corp, user_id=req.session_get('user', 'id'), q=amodel.args.q, fromp=amodel.args.fromp,
            pagesize=amodel.args.pagesize, asnc=False, cutoff=amodel.args.cutoff)
        amodel.apply_linegroups(conc)
        kwic = Kwic(amodel.corp, conc)
        conc.switch_aligned(os.path.basename(amodel.args.corpname))
        from_line = int(req.mapped_args.from_line)
        to_line = conc.size() if req.mapped_args.to_line < 0 else min(req.mapped_args.to_line, conc.size())

        kwic_args = KwicPageArgs(asdict(amodel.args), base_attr=amodel.BASE_ATTR)
        kwic_args.speech_attr = await amodel.get_speech_segment()
        kwic_args.fromp = 1
        kwic_args.pagesize = to_line - (from_line - 1)
        kwic_args.line_offset = (from_line - 1)
        kwic_args.labelmap = {}
        kwic_args.alignlist = [(await amodel.cf.get_corpus(c)) for c in amodel.args.align if c]
        kwic_args.leftctx = amodel.args.leftctx
        kwic_args.rightctx = amodel.args.rightctx
        kwic_args.structs = amodel.get_struct_opts()
        with plugins.runtime.TOKENS_LINKING as tl:
            kwic_args.internal_attrs = await tl.get_required_attrs(
                amodel.plugin_ctx,
                corpus_info.tokens_linking.providers,
                [amodel.args.corpname] + amodel.args.align)

        data = kwic.kwicpage(kwic_args)

        def mkfilename(suffix): return f'{amodel.args.corpname}-concordance.{suffix}'
        with plugins.runtime.EXPORT as export:
            writer = export.load_plugin(req.mapped_args.saveformat, req.locale)

            resp.set_header('Content-Type', writer.content_type())
            resp.set_header(
                'Content-Disposition',
                f'attachment; filename="{mkfilename(req.mapped_args.saveformat)}"')

            if len(data.Lines) > 0:
                await writer.write_conc(amodel, data, req.mapped_args)
            output = writer.raw_content()
        return output

    except Exception as e:
        resp.set_header('Content-Type', 'text/html')
        if resp.contains_header('Content-Disposition'):
            resp.remove_header('Content-Disposition')
        raise e


@bp.route('/reduce', methods=['POST'])
@http_action(
    action_model=ConcActionModel, template='view.html', page_model='view', mutates_result=True)
async def reduce(amodel: ConcActionModel, req: KRequest, resp: KResponse):
    """
    random sample
    """
    if len(amodel.lines_groups) > 0:
        raise UserReadableException(
            'Cannot apply a random sample once a group of lines has been saved')
    qinfo = SampleFormArgs(persist=True)
    qinfo.rlines = amodel.args.rlines
    amodel.set_curr_conc_form_args(qinfo)
    amodel.args.q.append('r' + amodel.args.rlines)
    return await view_conc(amodel, req, resp, 0, req.session_get('user', 'id'))


@dataclass
class StructctxArgs:
    pos: IntOpt = 0
    struct: StrOpt = 'doc'
    left_ctx: IntOpt = -5
    right_ctx: IntOpt = 5


@bp.route('/structctx')
@http_action(action_model=ConcActionModel, mapped_args=StructctxArgs, access_level=2, return_type='json')
def structctx(amodel: ConcActionModel, req: KRequest[StructctxArgs], resp: KResponse):
    """
    display a hit in a context of a structure"
    """
    s = amodel.corp.get_struct(req.mapped_args.struct)
    struct_id = s.num_at_pos(req.mapped_args.pos)
    beg, end = s.beg(struct_id), s.end(struct_id)
    amodel.args.detail_left_ctx = req.mapped_args.pos - beg
    amodel.args.detail_right_ctx = end - req.mapped_args.pos - 1
    result = _widectx(amodel, req.mapped_args.pos,
                      req.mapped_args.left_ctx, req.mapped_args.right_ctx)
    return result<|MERGE_RESOLUTION|>--- conflicted
+++ resolved
@@ -572,11 +572,7 @@
                     'fpage': req.args.get('fpage'),
                     'fdefault_view': req.args.get('fdefault_view'),
                     'freqlevel': req.args.get('freqlevel'),
-<<<<<<< HEAD
-                    # client does not always fills this
-=======
                     # client does not always fill this
->>>>>>> e0d164d9
                     'freq_sort': req.args.get('freq_sort'),
                     'freq_type': req.args.get('freq_type'),
                 }
