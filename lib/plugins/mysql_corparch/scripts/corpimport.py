# Copyright (c) 2018 Charles University, Faculty of Arts,
#                    Institute of the Czech National Corpus
# Copyright (c) 2018 Tomas Machalek <tomas.machalek@gmail.com>
#
# This program is free software; you can redistribute it and/or
# modify it under the terms of the GNU General Public License
# as published by the Free Software Foundation; version 2
# dated June, 1991.
#
# This program is distributed in the hope that it will be useful,
# but WITHOUT ANY WARRANTY; without even the implied warranty of
# MERCHANTABILITY or FITNESS FOR A PARTICULAR PURPOSE.  See the
# GNU General Public License for more details.

# You should have received a copy of the GNU General Public License
# along with this program; if not, write to the Free Software
# Foundation, Inc., 51 Franklin Street, Fifth Floor, Boston, MA  02110-1301, USA.

"""
This script can be used to import corpus information from an existing registr file
to a configured MySQL/MariaDB database. Once imported, more information can be
configured for a corpus (e.g. settings for spoken corpora, query suggestion,
multiple tagsets per corpus etc.).
"""

import os
import argparse
import sys
import logging
from collections import defaultdict
from typing import Callable, Optional, Tuple
import io

sys.path.insert(0, os.path.join(os.path.dirname(__file__), '..', '..', '..'))
<<<<<<< HEAD
import plugin_types.corparch.registry.parser
from plugin_types.corparch.registry.tokenizer import Tokenizer
from plugin_types.corparch.registry.parser import Parser
from plugin_types.corparch.install import InstallJson
=======
import plugins.abstract.corparch.registry.parser
from plugins.abstract.corparch.registry.tokenizer import Tokenizer
from plugins.abstract.corparch.registry.parser import Parser, RegistryConf
from plugins.abstract.corparch.install import InstallJson
>>>>>>> d10529e8
from plugins.mysql_corparch.backendw import WriteBackend, Backend

logging.basicConfig(format='%(asctime)s %(levelname)s: %(message)s', datefmt='%Y-%m-%d %H:%M:%S',
                    level=logging.INFO)


def parse_registry(infile: io.StringIO, variant: str) -> Tuple[str, RegistryConf]:
    logging.getLogger(__name__).info(f'Parsing file {infile.name}')
    corpus_id = os.path.basename(infile.name)
    tokenize = Tokenizer(infile)
    tokens = tokenize()
    parse = Parser(corpus_id, variant, tokens, wbackend)
    return corpus_id, parse()


def compare_registry_and_db(infile: io.StringIO, variant: str, rbackend: Backend):
    """
    Perform basic comparison of defined posattrs and structattrs
    """
    corpus_id, registry_conf = parse_registry(infile, variant)
    # posattrs
    reg_pos = set(x.name for x in registry_conf.posattrs)
    db_pos = set(x['name'] for x in rbackend.load_corpus_posattrs(corpus_id))
    if len(reg_pos - db_pos) > 0:
        print('Configuration inconsistency detected:')
        print(f'\t registry has extra pos. attribute(s): {(reg_pos - db_pos)}')
    elif len(db_pos - reg_pos) > 0:
        print('Configuration inconsistency detected:')
        print(f'\t database has extra pos. attribute(s): {(db_pos - reg_pos)}')
    # structs
    reg_struct = set(x.name for x in registry_conf.structs)
    db_struct = set(x['name'] for x in rbackend.load_corpus_structures(corpus_id))
    if len(reg_struct - db_struct) > 0:
        print('Configuration inconsistency detected:')
        print(f'\t registry has extra structure(s): {(reg_struct - db_struct)}')
    elif len(db_struct - reg_struct) > 0:
        print('Configuration inconsistency detected:')
        print(f'\t database has extra structure(s): {(db_struct - reg_struct)}')
    # structattrs
    reg_sattr = set(f'{struct.name}.{x.name}' for struct in registry_conf.structs for x in struct.attributes)
    db_sattr = set(f'{struct}.{x["name"]}' for struct in db_struct for x in rbackend.load_corpus_structattrs(corpus_id, struct))
    if len(reg_sattr - db_sattr) > 0:
        print('Configuration inconsistency detected:')
        print(f'\t registry has extra structural attribute(s): {(reg_sattr - db_sattr)}')
    elif len(db_sattr - reg_sattr) > 0:
        print('Configuration inconsistency detected:')
        print(f'\t database has extra structural attribute(s):: {(db_sattr - reg_sattr)}')


def compare_registry_dir_and_db(dir_path: str, variant: str, rbackend: Backend):
    for item in os.listdir(dir_path):
        fpath = os.path.join(dir_path, item)
        with open(fpath) as fr:
            compare_registry_and_db(fr, variant, rbackend)


def parse_registry_and_import(
        infile: io.StringIO, collator_locale: str, variant: str, rbackend: Backend,
        wbackend: WriteBackend, corp_factory: Callable, update_if_exists: bool):
    corpus_id, registry_conf = parse_registry(infile, variant)
    iconf = InstallJson(ident=corpus_id, collator_locale=collator_locale)

    try:
        corp = corp_factory(infile.name)
        csize = corp.size()
    except Exception as ex:
        print('WARNING: {}'.format(ex))
        csize = 0
    tst = rbackend.load_corpus(corpus_id)
    if tst is None:
        wbackend.save_corpus_config(iconf, registry_conf, csize)
    elif update_if_exists:
        logging.getLogger(__file__).warning(
            f'Corpus {corpus_id} already in database - registry-related data will be updated based '
            'on the provided registry file')
        wbackend.update_corpus_config(iconf, registry_conf, csize)
    else:
        raise Exception(f'Corpus {corpus_id} already in database - use the "-u" option to update registry-based data')
    return registry_conf.save()


def remove_comments(infile):
    ans = []
    for line in infile:
        if not line.strip().startswith('#'):
            ans.append(line)
    return ''.join(ans)


def process_directory(
        dir_path: str, variant: Optional[str], rbackend: Backend, wbackend: WriteBackend,
        corp_factory: Callable, collator_locale: str, auto_align: bool, update_if_exists: bool):
    if variant:
        dir_path = os.path.join(dir_path, variant)
    aligned = {}
    id_map = {}
    created_rt = {}
    for item in os.listdir(dir_path):
        fpath = os.path.join(dir_path, item)
        if os.path.isfile(fpath):
            try:
                with open(fpath) as fr:
                    ans = parse_registry_and_import(
                        infile=fr, variant=variant, rbackend=rbackend, wbackend=wbackend,
                        corp_factory=corp_factory, collator_locale=collator_locale, update_if_exists=update_if_exists)
                    created_rt[ans['corpus_id']] = ans['created_rt']
                    if not auto_align:
                        aligned[ans['corpus_id']] = ans['aligned']
                    id_map[ans['corpus_id']] = ans['corpus_id']
            except Exception as ex:
                print(f'Failed to process corpus {item} due to: {ex}')

    aligned_ids_map = defaultdict(lambda: [])
    if auto_align:
        ids = set(id_map.values())
        for k in ids:
            aligned_ids_map[k] = list(ids - {k})
    else:
        for id, alig in aligned.items():
            for a in alig:
                try:
                    aligned_ids_map[id].append(id_map[a])
                except KeyError:
                    logging.getLogger(__name__).warning(
                        'Ignored alignment {0} --> {1}'.format(id, a))

    for corpus_id, aligned_ids in list(aligned_ids_map.items()):
        if created_rt.get(corpus_id, False):
            wbackend.save_corpus_alignments(corpus_id, aligned_ids)


if __name__ == '__main__':
    parser = argparse.ArgumentParser(
        description='Import corpora to KonText with mysql_integration_db from Manatee registry file(s)')
    parser.add_argument(
        'action', metavar='ACTION', type=str, help='Action to be performed ("import", "compare")')
    parser.add_argument(
        'rpath', metavar='REGISTRY_PATH', type=str)
    parser.add_argument(
        '-c', '--conf', metavar='CONF_PATH', type=str,
        help='A custom path to KonText config.xml')
    parser.add_argument(
        '-u', '--update', action='store_true', default=False,
        help='If set then the script will try to update existing records (instead of reporting an error)')
    parser.add_argument(
        '-o', '--collator-locale', metavar='COLLATOR_LOCALE', type=str, default='en_US',
        help='collator locale (e.g. en_US, cs_CZ) applied for one or more processed corpora; default is en_US')
    parser.add_argument(
        '-a', '--variant', metavar='VARIANT', type=str,
        help='A subdirectory containing (restricted) variants of corpora')
    parser.add_argument(
        '-l', '--auto-align', metavar='AUTO_ALIGN', action='store_const', const=True,
        help='Align all the corpus in a directory automatically')
    parser.add_argument(
        '-v', '--verbose', action='store_const', const=True,
        help='Provide more information during processing (especially errors)')
    parser.add_argument(
        '-k', '--ucnk', action='store_const', const=True,
        help='Customize the script for use with UCNK (CNC) database')

    args = parser.parse_args()
    import manatee
    from action.plugin import initializer
    import settings
    conf_path = args.conf if args.conf else os.path.realpath(
        os.path.join(os.path.dirname(__file__), '..', '..', '..', '..', 'conf', 'config.xml'))
    settings.load(conf_path, defaultdict(lambda: None))
    initializer.init_plugin('db')
    initializer.init_plugin('integration_db')
    initializer.init_plugin('user_items')
    initializer.init_plugin('corparch')

    db = plugins.runtime.INTEGRATION_DB.instance
    if args.ucnk:
        rbackend = Backend(
            db, user_table='user', corp_table='corpora', group_acc_table='relation',
            user_acc_table='user_corpus_relation', user_acc_corp_attr='corpus_id', group_acc_corp_attr='corpora',
            group_acc_group_attr='corplist')
        wbackend = WriteBackend(
            db, rbackend, user_table='user', corp_table='corpora', group_acc_table='relation',
            user_acc_table='user_corpus_relation', user_acc_corp_attr='corpus_id', group_acc_corp_attr='corpora',
            group_acc_group_attr='corplist')
    else:
        rbackend = Backend(db)
        wbackend = WriteBackend(db, rbackend)

    def corp_factory(reg_path):
        return manatee.Corpus(reg_path)

    if db.is_autocommit:
        logging.getLogger(__name__).info('Detected auto-commit feature. Starting explicit transaction')
    db.start_transaction()
    try:
        if args.action == 'import':
            if os.path.isdir(args.rpath):
                process_directory(
                    dir_path=args.rpath, variant=None, rbackend=rbackend, wbackend=wbackend, auto_align=args.auto_align,
                    collator_locale=args.collator_locale, corp_factory=corp_factory, update_if_exists=args.update)
                if args.variant:
                    process_directory(
                        dir_path=args.rpath, variant=args.variant, wbackend=wbackend, rbackend=rbackend,
                        auto_align=args.auto_align, collator_locale=args.collator_locale, corp_factory=corp_factory,
                        update_if_exists=args.update)
            else:
                with open(args.rpath) as fr:
                    parse_registry_and_import(
                        infile=fr, wbackend=wbackend, rbackend=rbackend, variant=args.variant,
                        corp_factory=corp_factory, collator_locale=args.collator_locale,
                        update_if_exists=args.update)
        elif args.action == 'compare':
            print('About to compare registry with respective database records...')
            if os.path.isdir(args.rpath):
                compare_registry_dir_and_db(args.rpath, args.variant, rbackend)
            else:
                with open(args.rpath) as fr:
                    compare_registry_and_db(fr, args.variant, rbackend)
        else:
            print(f'Invalid action {args.action}')
            sys.exit(1)
        db.commit()
    except Exception as ex:
        print(ex)
        print('Rolling back database operations')
        db.rollback()
        if args.verbose:
            import traceback
            traceback.print_exc()<|MERGE_RESOLUTION|>--- conflicted
+++ resolved
@@ -30,23 +30,17 @@
 from collections import defaultdict
 from typing import Callable, Optional, Tuple
 import io
+import asyncio
 
 sys.path.insert(0, os.path.join(os.path.dirname(__file__), '..', '..', '..'))
-<<<<<<< HEAD
-import plugin_types.corparch.registry.parser
+import plugins
 from plugin_types.corparch.registry.tokenizer import Tokenizer
-from plugin_types.corparch.registry.parser import Parser
+from plugin_types.corparch.registry.parser import Parser, RegistryConf
 from plugin_types.corparch.install import InstallJson
-=======
-import plugins.abstract.corparch.registry.parser
-from plugins.abstract.corparch.registry.tokenizer import Tokenizer
-from plugins.abstract.corparch.registry.parser import Parser, RegistryConf
-from plugins.abstract.corparch.install import InstallJson
->>>>>>> d10529e8
 from plugins.mysql_corparch.backendw import WriteBackend, Backend
 
-logging.basicConfig(format='%(asctime)s %(levelname)s: %(message)s', datefmt='%Y-%m-%d %H:%M:%S',
-                    level=logging.INFO)
+logging.basicConfig(
+    format='%(asctime)s %(levelname)s: %(message)s', datefmt='%Y-%m-%d %H:%M:%S', level=logging.INFO)
 
 
 def parse_registry(infile: io.StringIO, variant: str) -> Tuple[str, RegistryConf]:
@@ -58,14 +52,14 @@
     return corpus_id, parse()
 
 
-def compare_registry_and_db(infile: io.StringIO, variant: str, rbackend: Backend):
+async def compare_registry_and_db(infile: io.StringIO, variant: str, rbackend: Backend):
     """
     Perform basic comparison of defined posattrs and structattrs
     """
     corpus_id, registry_conf = parse_registry(infile, variant)
     # posattrs
     reg_pos = set(x.name for x in registry_conf.posattrs)
-    db_pos = set(x['name'] for x in rbackend.load_corpus_posattrs(corpus_id))
+    db_pos = set(x['name'] for x in await rbackend.load_corpus_posattrs(corpus_id))
     if len(reg_pos - db_pos) > 0:
         print('Configuration inconsistency detected:')
         print(f'\t registry has extra pos. attribute(s): {(reg_pos - db_pos)}')
@@ -74,7 +68,7 @@
         print(f'\t database has extra pos. attribute(s): {(db_pos - reg_pos)}')
     # structs
     reg_struct = set(x.name for x in registry_conf.structs)
-    db_struct = set(x['name'] for x in rbackend.load_corpus_structures(corpus_id))
+    db_struct = set(x['name'] for x in await rbackend.load_corpus_structures(corpus_id))
     if len(reg_struct - db_struct) > 0:
         print('Configuration inconsistency detected:')
         print(f'\t registry has extra structure(s): {(reg_struct - db_struct)}')
@@ -83,7 +77,7 @@
         print(f'\t database has extra structure(s): {(db_struct - reg_struct)}')
     # structattrs
     reg_sattr = set(f'{struct.name}.{x.name}' for struct in registry_conf.structs for x in struct.attributes)
-    db_sattr = set(f'{struct}.{x["name"]}' for struct in db_struct for x in rbackend.load_corpus_structattrs(corpus_id, struct))
+    db_sattr = set(f'{struct}.{x["name"]}' for struct in db_struct for x in await rbackend.load_corpus_structattrs(corpus_id, struct))
     if len(reg_sattr - db_sattr) > 0:
         print('Configuration inconsistency detected:')
         print(f'\t registry has extra structural attribute(s): {(reg_sattr - db_sattr)}')
@@ -92,11 +86,11 @@
         print(f'\t database has extra structural attribute(s):: {(db_sattr - reg_sattr)}')
 
 
-def compare_registry_dir_and_db(dir_path: str, variant: str, rbackend: Backend):
+async def compare_registry_dir_and_db(dir_path: str, variant: str, rbackend: Backend):
     for item in os.listdir(dir_path):
         fpath = os.path.join(dir_path, item)
         with open(fpath) as fr:
-            compare_registry_and_db(fr, variant, rbackend)
+            await compare_registry_and_db(fr, variant, rbackend)
 
 
 def parse_registry_and_import(
@@ -174,7 +168,7 @@
             wbackend.save_corpus_alignments(corpus_id, aligned_ids)
 
 
-if __name__ == '__main__':
+async def main():
     parser = argparse.ArgumentParser(
         description='Import corpora to KonText with mysql_integration_db from Manatee registry file(s)')
     parser.add_argument(
@@ -234,39 +228,44 @@
 
     if db.is_autocommit:
         logging.getLogger(__name__).info('Detected auto-commit feature. Starting explicit transaction')
-    db.start_transaction()
-    try:
-        if args.action == 'import':
-            if os.path.isdir(args.rpath):
-                process_directory(
-                    dir_path=args.rpath, variant=None, rbackend=rbackend, wbackend=wbackend, auto_align=args.auto_align,
-                    collator_locale=args.collator_locale, corp_factory=corp_factory, update_if_exists=args.update)
-                if args.variant:
+    async with db.connection() as conn:
+        conn.start_transaction()
+        try:
+            if args.action == 'import':
+                if os.path.isdir(args.rpath):
                     process_directory(
-                        dir_path=args.rpath, variant=args.variant, wbackend=wbackend, rbackend=rbackend,
-                        auto_align=args.auto_align, collator_locale=args.collator_locale, corp_factory=corp_factory,
-                        update_if_exists=args.update)
+                        dir_path=args.rpath, variant=None, rbackend=rbackend, wbackend=wbackend, auto_align=args.auto_align,
+                        collator_locale=args.collator_locale, corp_factory=corp_factory, update_if_exists=args.update)
+                    if args.variant:
+                        process_directory(
+                            dir_path=args.rpath, variant=args.variant, wbackend=wbackend, rbackend=rbackend,
+                            auto_align=args.auto_align, collator_locale=args.collator_locale, corp_factory=corp_factory,
+                            update_if_exists=args.update)
+                else:
+                    with open(args.rpath) as fr:
+                        parse_registry_and_import(
+                            infile=fr, wbackend=wbackend, rbackend=rbackend, variant=args.variant,
+                            corp_factory=corp_factory, collator_locale=args.collator_locale,
+                            update_if_exists=args.update)
+            elif args.action == 'compare':
+                print('About to compare registry with respective database records...')
+                if os.path.isdir(args.rpath):
+                    await compare_registry_dir_and_db(args.rpath, args.variant, rbackend)
+                else:
+                    with open(args.rpath) as fr:
+                        await compare_registry_and_db(fr, args.variant, rbackend)
             else:
-                with open(args.rpath) as fr:
-                    parse_registry_and_import(
-                        infile=fr, wbackend=wbackend, rbackend=rbackend, variant=args.variant,
-                        corp_factory=corp_factory, collator_locale=args.collator_locale,
-                        update_if_exists=args.update)
-        elif args.action == 'compare':
-            print('About to compare registry with respective database records...')
-            if os.path.isdir(args.rpath):
-                compare_registry_dir_and_db(args.rpath, args.variant, rbackend)
-            else:
-                with open(args.rpath) as fr:
-                    compare_registry_and_db(fr, args.variant, rbackend)
-        else:
-            print(f'Invalid action {args.action}')
-            sys.exit(1)
-        db.commit()
-    except Exception as ex:
-        print(ex)
-        print('Rolling back database operations')
-        db.rollback()
-        if args.verbose:
-            import traceback
-            traceback.print_exc()+                print(f'Invalid action {args.action}')
+                sys.exit(1)
+            conn.commit()
+        except Exception as ex:
+            print(ex)
+            print('Rolling back database operations')
+            conn.rollback()
+            if args.verbose:
+                import traceback
+                traceback.print_exc()
+
+
+if __name__ == '__main__':
+    asyncio.run(main())