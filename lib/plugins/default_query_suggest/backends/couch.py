--- conflicted
+++ resolved
@@ -33,7 +33,6 @@
 from typing import Dict
 
 import couchdb
-import ujson as json
 from plugin_types.query_suggest import AbstractBackend
 from plugins.default_query_suggest.formats.cnc_sublemma import (
     CncSublemmaSuggestion,
@@ -42,13 +41,8 @@
 from strings import simple_query_escape
 
 
-<<<<<<< HEAD
-def norm_str(s: str):
-    return f'"{json.dumps(s.lower())}"'
-=======
 def norm_str(s):
     return f'"{simple_query_escape(s.lower())}"'
->>>>>>> 1960594b
 
 
 class CouchDBBackend(AbstractBackend[Dict[str, CncSublemmaSuggestion]]):
