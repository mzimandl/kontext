# Copyright (c) 2021 Charles University, Faculty of Arts,
#                    Institute of the Czech National Corpus
# Copyright (c) 2021 Martin Zimandl <martin.zimandl@gmail.com>
#
# This program is free software; you can redistribute it and/or
# modify it under the terms of the GNU General Public License
# as published by the Free Software Foundation; version 2
# dated June, 1991.
#
# This program is distributed in the hope that it will be useful,
# but WITHOUT ANY WARRANTY; without even the implied warranty of
# MERCHANTABILITY or FITNESS FOR A PARTICULAR PURPOSE.  See the
# GNU General Public License for more details.

# You should have received a copy of the GNU General Public License
# along with this program; if not, write to the Free Software
# Foundation, Inc., 51 Franklin Street, Fifth Floor, Boston, MA  02110-1301, USA.

"""
A corparch database backend for MySQL/MariaDB.

"""
from plugin_types.user_items import FavoriteItem
from plugins.common.mysql import MySQLOps


DFLT_USER_TABLE = 'kontext_user'
DFLT_CORP_TABLE = 'kontext_corpus'
DFLT_GROUP_ACC_TABLE = 'kontext_group_access'
DFLT_GROUP_ACC_CORP_ATTR = 'corpus_name'
DFLT_GROUP_ACC_GROUP_ATTR = 'group_access'
DFLT_USER_ACC_TABLE = 'kontext_user_access'
DFLT_USER_ACC_CORP_ATTR = 'corpus_name'


class Backend:

    def __init__(
            self,
            db: MySQLOps,
            user_table: str = DFLT_USER_TABLE,
            corp_table: str = DFLT_CORP_TABLE,
            group_acc_table: str = DFLT_GROUP_ACC_TABLE,
            user_acc_table: str = DFLT_USER_ACC_TABLE,
            user_acc_corp_attr: str = DFLT_USER_ACC_CORP_ATTR,
            group_acc_corp_attr: str = DFLT_GROUP_ACC_CORP_ATTR,
            group_acc_group_attr: str = DFLT_GROUP_ACC_GROUP_ATTR):
        self._db = db
        self._user_table = user_table
        self._corp_table = corp_table
        self._group_acc_table = group_acc_table
        self._user_acc_table = user_acc_table
        self._user_acc_corp_attr = user_acc_corp_attr
        self._group_acc_corp_attr = group_acc_corp_attr
        self._group_acc_group_attr = group_acc_group_attr

    async def get_favitems(self, user_id: int):
        async with self._db.cursor() as cursor:
            await cursor.execute(
                'SELECT fav.id as id, fav.name, fav.subcorpus_id, fav.subcorpus_orig_id, '
                " GROUP_CONCAT(t.corpus_name SEPARATOR ',') as corpora, "
                " GROUP_CONCAT(c.size SEPARATOR ',') as sizes "
                'FROM kontext_user_fav_item as fav '
                'JOIN kontext_corpus_user_fav_item AS t ON fav.id = t.user_fav_corpus_id '
                f'JOIN {self._corp_table} AS c ON t.corpus_name = c.name '
                'WHERE user_id = %s '
                'GROUP BY id ', (user_id,))

            ans = []
            async for item in cursor:
                item['corpora'] = [{'name': corp, 'id': corp}
                                   for corp in item['corpora'].split(',')]
                item['size'] = int(item['sizes'].split(',')[0])
                ans.append(FavoriteItem(item))

        return ans

    async def count_favitems(self, user_id: int) -> int:
        async with self._db.cursor() as cursor:
            await cursor.execute(
                'SELECT COUNT(*) AS count '
                'FROM kontext_user_fav_item '
                'WHERE user_id = %s ', (user_id,))
            return await cursor.fetchone()

    async def insert_favitem(self, user_id: int, item: FavoriteItem):
        async with self._db.cursor() as cursor:
            await cursor.execute(
                'INSERT INTO kontext_user_fav_item (name, subcorpus_id, subcorpus_orig_id, user_id) '
                'VALUES (%s, %s, %s, %s) ', (item.name, item.subcorpus_id, item.subcorpus_orig_id, user_id))

            favitem_id: int = cursor.lastrowid
            await cursor.executemany(
                'INSERT INTO kontext_corpus_user_fav_item (user_fav_corpus_id, corpus_name) '
                'VALUES (%s, %s) ', [(favitem_id, corp['id']) for corp in item.corpora])

<<<<<<< HEAD
        await cursor.connection.commit()
=======
            await cursor.connection.commit()
>>>>>>> 87dc61f8
        item.ident = str(favitem_id)  # need to update new id

    async def delete_favitem(self, item_id: int):
        async with self._db.cursor() as cursor:
            await cursor.execute(
                'DELETE FROM kontext_corpus_user_fav_item WHERE user_fav_corpus_id = %s', (item_id,))
            await cursor.execute('DELETE FROM kontext_user_fav_item WHERE id = %s', (item_id,))
<<<<<<< HEAD
        await cursor.connection.commit()
=======
            await cursor.connection.commit()
>>>>>>> 87dc61f8
<|MERGE_RESOLUTION|>--- conflicted
+++ resolved
@@ -93,12 +93,7 @@
             await cursor.executemany(
                 'INSERT INTO kontext_corpus_user_fav_item (user_fav_corpus_id, corpus_name) '
                 'VALUES (%s, %s) ', [(favitem_id, corp['id']) for corp in item.corpora])
-
-<<<<<<< HEAD
         await cursor.connection.commit()
-=======
-            await cursor.connection.commit()
->>>>>>> 87dc61f8
         item.ident = str(favitem_id)  # need to update new id
 
     async def delete_favitem(self, item_id: int):
@@ -106,8 +101,4 @@
             await cursor.execute(
                 'DELETE FROM kontext_corpus_user_fav_item WHERE user_fav_corpus_id = %s', (item_id,))
             await cursor.execute('DELETE FROM kontext_user_fav_item WHERE id = %s', (item_id,))
-<<<<<<< HEAD
-        await cursor.connection.commit()
-=======
-            await cursor.connection.commit()
->>>>>>> 87dc61f8
+            await cursor.connection.commit()