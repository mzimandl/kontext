--- conflicted
+++ resolved
@@ -33,8 +33,8 @@
 import { debounceTime } from 'rxjs/operators';
 import { PluginInterfaces } from '../../types/plugins';
 import { Actions as CorpOptActions, ActionName as CorpOptActionName } from '../options/actions';
-import { AdvancedQuery, advancedToSimpleQuery, AnyQuery, AnyQuerySubmit, findTokenIdxByFocusIdx, parseSimpleQuery, QueryType, runSimpleQueryParser, simpleToAdvancedQuery,
-    TokenSuggestions } from './query';
+import { AdvancedQuery, advancedToSimpleQuery, AnyQuery, AnyQuerySubmit, findTokenIdxByFocusIdx,
+    parseSimpleQuery, QueryType, runSimpleQueryParser, simpleToAdvancedQuery, TokenSuggestions } from './query';
 import { highlightSyntax, ParsedAttr } from './cqleditor/parser';
 import { AttrHelper } from './cqleditor/attrs';
 
@@ -284,6 +284,8 @@
 
     private readonly attrHelper:AttrHelper;
 
+    private readonly qsPlugin:PluginInterfaces.QuerySuggest.IPlugin;
+
     // -------
 
     constructor(
@@ -291,6 +293,7 @@
             pageModel:PageModel,
             textTypesModel:TextTypesModel,
             queryContextModel:QueryContextModel,
+            qsPlugin:PluginInterfaces.QuerySuggest.IPlugin,
             ident:string,
             props:GeneralQueryFormProperties,
             initState:T) {
@@ -302,6 +305,7 @@
         this.pageModel = pageModel;
         this.textTypesModel = textTypesModel;
         this.queryContextModel = queryContextModel;
+        this.qsPlugin = qsPlugin;
         this.queryTracer = {trace:(_)=>undefined};
         this.ident = ident;
         this.formType = initState.formType;
@@ -754,6 +758,16 @@
         }
     }
 
+    private someSuggestionIsNonEmpty(suggs:TokenSuggestions|null):boolean {
+        if (!suggs) {
+            return false;
+        }
+        return List.some(
+            s => !this.qsPlugin.isEmptyResponse(s),
+            suggs.data
+        );
+    }
+
     private addSuggestion(
         state:QueryFormModelState,
         sourceId:string,
@@ -780,7 +794,7 @@
             runSimpleQueryParser(
                 queryObj.query,
                 (token, tokenIdx) => {
-                    if (queryObj.queryParsed[tokenIdx].suggestions) {
+                    if (this.someSuggestionIsNonEmpty(queryObj.queryParsed[tokenIdx].suggestions)) {
                         richText.push(
                             `<a class="sh-sugg" data-tokenIdx="${tokenIdx}" title="${this.pageModel.translate('query__suggestions_for_token_avail')}">${token.value}</a>`);
 
@@ -989,31 +1003,4 @@
     getRegistrationId():string {
         return this.ident;
     }
-
-    static getCurrWordSuggestion(
-<<<<<<< HEAD
-        queryObj:AnyQuery
-    ):TokenSuggestions|null {
-        const tokIdx = findTokenIdxByFocusIdx(queryObj, queryObj.rawFocusIdx);
-            if (tokIdx < 0) {
-                return null;
-            }
-        return queryObj.qtype === 'simple' ?
-                queryObj.queryParsed[tokIdx].suggestions :
-                queryObj.parsedAttrs[tokIdx].suggestions;
-=======
-        queryObj:AnyQuery,
-        tokenIdx:number
-    ):TokenSuggestions|null {
-        if (queryObj.qtype === 'simple') {
-            if (tokenIdx === null) {
-                return null;
-            }
-            return queryObj.queryParsed[tokenIdx].suggestions;
-
-        } else {
-            return queryObj.suggestions;
-        }
->>>>>>> 06076f79
-    }
 }