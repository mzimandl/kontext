/*
 * Copyright (c) 2023 Charles University in Prague, Faculty of Arts,
 *                    Institute of the Czech National Corpus
 * Copyright (c) 2023 Tomas Machalek <tomas.machalek@gmail.com>
 * Copyright (c) 2023 Martin Zimandl <martin.zimandl@gmail.com>
 *
 * This program is free software; you can redistribute it and/or
 * modify it under the terms of the GNU General Public License
 * as published by the Free Software Foundation; version 2
 * dated June, 1991.
 *
 * This program is distributed in the hope that it will be useful,
 * but WITHOUT ANY WARRANTY; without even the implied warranty of
 * MERCHANTABILITY or FITNESS FOR A PARTICULAR PURPOSE.  See the
 * GNU General Public License for more details.

 * You should have received a copy of the GNU General Public License
 * along with this program; if not, write to the Free Software
 * Foundation, Inc., 51 Franklin Street, Fifth Floor, Boston, MA  02110-1301, USA.
 */

import { HTTP, List } from 'cnc-tskit';
import { IActionDispatcher, SEDispatcher, StatelessModel } from 'kombo';
import { PageModel } from '../../app/page';
import { IUnregistrable } from '../common/common';
import { Actions } from './actions';
import { Actions as GlobalActions } from '../common/actions';
import { Actions as CorparchActions } from '../../types/plugins/corparch';
import { Actions as ATActions } from '../../models/asyncTask/actions';
import { KeywordsSubmitArgs, KeywordsSubmitResponse } from './common';
import { WlnumsTypes } from '../wordlist/common';
import { AsyncTaskInfo } from '../../types/kontext';


export type ScoreType = null|'logL'|'chi2';

export interface KeywordsFormState {
    isBusy:boolean;
    refCorp:string;
    refSubcorp:string;
    attr:string;
    pattern:string;
<<<<<<< HEAD
    scoreType:ScoreType;
=======
    precalcTasks:Array<AsyncTaskInfo<{}>>;
>>>>>>> a770871c
}

export interface KeywordsFormCorpSwitchPreserve {
}

export interface KeywordsFormModelArgs {
    dispatcher:IActionDispatcher;
    layoutModel:PageModel;
    refWidgetId:string;
    initialArgs:{
        ref_corpname:string;
        ref_usesubcorp:string;
        wlattr:string;
        wlpat:string;
        scoreType:ScoreType;
    };
}

/**
 *
 */
export class KeywordsFormModel extends StatelessModel<KeywordsFormState> implements IUnregistrable {

    private readonly layoutModel:PageModel;

    private readonly refWidgetId:string;

    constructor({
        dispatcher,
        layoutModel,
        initialArgs,
        refWidgetId,
    }:KeywordsFormModelArgs) {
        super(
            dispatcher,
            {
                isBusy: false,
                refCorp: initialArgs ? initialArgs.ref_corpname : layoutModel.getNestedConf('refCorpusIdent', 'name'),
                refSubcorp: initialArgs ? initialArgs.ref_usesubcorp : layoutModel.getNestedConf('refCorpusIdent', 'usesubcorp'),
                attr: initialArgs ? initialArgs.wlattr : 'lemma',
                pattern: initialArgs ? initialArgs.wlpat : '.*',
<<<<<<< HEAD
                scoreType: initialArgs ? initialArgs.scoreType : 'logL',
=======
                precalcTasks: []
>>>>>>> a770871c
            }
        );
        this.layoutModel = layoutModel;
        this.refWidgetId = refWidgetId;

        this.addActionHandler(
            GlobalActions.CorpusSwitchModelRestore,
            (state, action)  => {
                if (!action.error) {
                    this.deserialize(
                        state,
                        action.payload.data[this.getRegistrationId()] as KeywordsFormCorpSwitchPreserve,
                        action.payload.corpora,
                    );
                }
            }
        );

        this.addActionHandler(
            GlobalActions.SwitchCorpus,
            (state, action) => {
                dispatcher.dispatch<typeof GlobalActions.SwitchCorpusReady>({
                    name: GlobalActions.SwitchCorpusReady.name,
                    payload: {
                        modelId: this.getRegistrationId(),
                        data: this.serialize(state)
                    }
                });
            }
        );

        this.addActionHandler(
            Actions.SetAttr,
            (state, action) => {
                state.attr = action.payload.value;
            }
        );

        this.addActionHandler(
            Actions.SetPattern,
            (state, action) => {
                state.pattern = action.payload.value;
            }
        );

        this.addActionHandler(
            Actions.SetScoreType,
            (state, action) => {
                state.scoreType = action.payload.value;
            }
        );

        this.addActionHandler(
            Actions.SubmitQuery,
            (state, action) => {
                state.isBusy = true;
            },
            (state, action, dispatch) => {
                this.submitRequest(state, dispatch);
            }
        );

        this.addActionHandler(
            Actions.SubmitQueryDone,
            (state, action) => {
                state.isBusy = false;
            }
        );

        this.addActionSubtypeHandler(
            CorparchActions.WidgetCorpusChange,
            action => action.payload.widgetId === this.refWidgetId,
            (state, action) => {
                state.refCorp = action.payload.corpusIdent.id;
                state.refSubcorp = action.payload.corpusIdent.usesubcorp;
            }
        );

        this.addActionHandler(
            Actions.RegisterPrecalcTasks,
            (state, action) => {
                state.precalcTasks = action.payload.tasks;
            }
        );

        this.addActionHandler(
            ATActions.AsyncTasksChecked,
            (state, action) => {
                if (!List.empty(state.precalcTasks)) {
                    const updated:Array<AsyncTaskInfo<{}>> = [];
                    List.forEach(
                        (ourTask, i) => {
                            const srch = List.find(t => t.ident === ourTask.ident, action.payload.tasks);
                            updated.push(srch ? srch : ourTask);
                        },
                        state.precalcTasks
                    );
                    state.precalcTasks = updated;
                    if (!List.some(t => t.status === 'PENDING' || t.status === 'STARTED', state.precalcTasks)) {
                        state.isBusy = false;
                    }
                }
            },
            (state, action, dispatch) => {
                if (List.empty(state.precalcTasks)) {
                    return;

                } else if (List.every(t => t.status === 'SUCCESS' || t.status === 'FAILURE', state.precalcTasks)) {

                    if (List.every(t => t.status === 'SUCCESS', state.precalcTasks)) {
                        this.submitRequest(state, dispatch);

                    } else {
                        this.layoutModel.showMessage(
                            'error', this.layoutModel.translate('wordlist__failed_to_precalculate')
                        );
                    }
                }
            }
        );
    }

    getRegistrationId():string {
        return 'KeywordsFormModel';
    }

    private serialize(state:KeywordsFormState):KeywordsFormCorpSwitchPreserve {
        return {
        };
    }

    private deserialize(
        state:KeywordsFormState,
        data:KeywordsFormCorpSwitchPreserve,
        corpora:Array<[string, string]>
    ):void {
        if (data) {
        }
    }

    createKeywordsArgs(state:KeywordsFormState, corpname:string, subcorp:string):KeywordsSubmitArgs {
        return {
            corpname: corpname,
            usesubcorp: subcorp,
            ref_corpname: state.refCorp,
            ref_usesubcorp: state.refSubcorp,
            include_nonwords: false,
            wlattr: state.attr,
            wlminfreq: 5,
            wlnums: WlnumsTypes.FRQ,
            wlpat: state.pattern,
            wltype: 'simple',
            score_type: state.scoreType,
        }
    }

    submitRequest(state:KeywordsFormState, dispatch:SEDispatcher) {
        const corp = this.layoutModel.getCorpusIdent();
        this.layoutModel.ajax$<KeywordsSubmitResponse>(
            HTTP.Method.POST,
            this.layoutModel.createActionUrl(
                'keywords/submit',
                {format: 'json'}
            ),
            this.createKeywordsArgs(state, corp.name, corp.usesubcorp),
            {contentType: 'application/json'}

        ).subscribe({
            next: (resp) => {
                dispatch(Actions.SubmitQueryDone);

                if (resp.freq_files_avail) {
                    window.location.href = this.layoutModel.createActionUrl(
                        'keywords/result',
                        {
                            corpname: corp.name,
                            usesubcorp: corp.usesubcorp,
                            q: `~${resp.kw_query_id}`,
                        }
                    );

                } else {
                    this.layoutModel.showMessage(
                        'info',
                        this.layoutModel.translate('wordlist__aux_data_must_be_precalculated')
                    );
                    if (!List.empty(resp.subtasks)) {
                        List.forEach(
                            payload => {
                                dispatch<typeof ATActions.InboxAddAsyncTask>({
                                    name: ATActions.InboxAddAsyncTask.name,
                                    payload
                                })
                            },
                            resp.subtasks
                        );
                        dispatch<typeof Actions.RegisterPrecalcTasks>({
                            name: Actions.RegisterPrecalcTasks.name,
                            payload: {
                                tasks: resp.subtasks
                            }
                        });
                    }
                }
            },
            error: (err) => {
                dispatch(Actions.SubmitQueryDone, err);
            }
        });
    }

}<|MERGE_RESOLUTION|>--- conflicted
+++ resolved
@@ -40,11 +40,8 @@
     refSubcorp:string;
     attr:string;
     pattern:string;
-<<<<<<< HEAD
     scoreType:ScoreType;
-=======
     precalcTasks:Array<AsyncTaskInfo<{}>>;
->>>>>>> a770871c
 }
 
 export interface KeywordsFormCorpSwitchPreserve {
@@ -59,7 +56,7 @@
         ref_usesubcorp:string;
         wlattr:string;
         wlpat:string;
-        scoreType:ScoreType;
+        score_type:ScoreType;
     };
 }
 
@@ -86,11 +83,8 @@
                 refSubcorp: initialArgs ? initialArgs.ref_usesubcorp : layoutModel.getNestedConf('refCorpusIdent', 'usesubcorp'),
                 attr: initialArgs ? initialArgs.wlattr : 'lemma',
                 pattern: initialArgs ? initialArgs.wlpat : '.*',
-<<<<<<< HEAD
-                scoreType: initialArgs ? initialArgs.scoreType : 'logL',
-=======
+                scoreType: initialArgs ? initialArgs.score_type : 'logL',
                 precalcTasks: []
->>>>>>> a770871c
             }
         );
         this.layoutModel = layoutModel;
