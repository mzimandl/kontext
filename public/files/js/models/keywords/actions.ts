/*
 * Copyright (c) 2023 Charles University in Prague, Faculty of Arts,
 *                    Institute of the Czech National Corpus
 * Copyright (c) 2023 Tomas Machalek <tomas.machalek@gmail.com>
 * Copyright (c) 2023 Martin Zimandl <martin.zimandl@gmail.com>
 *
 * This program is free software; you can redistribute it and/or
 * modify it under the terms of the GNU General Public License
 * as published by the Free Software Foundation; version 2
 * dated June, 1991.
 *
 * This program is distributed in the hope that it will be useful,
 * but WITHOUT ANY WARRANTY; without even the implied warranty of
 * MERCHANTABILITY or FITNESS FOR A PARTICULAR PURPOSE.  See the
 * GNU General Public License for more details.

 * You should have received a copy of the GNU General Public License
 * along with this program; if not, write to the Free Software
 * Foundation, Inc., 51 Franklin Street, Fifth Floor, Boston, MA  02110-1301, USA.
 */

import { Action } from 'kombo';
<<<<<<< HEAD
import { ScoreType } from './form';
=======
import { AsyncTaskInfo } from '../../types/kontext';
>>>>>>> a770871c


export class Actions {
    static SubmitQuery:Action<{}> = {
        name: 'KEYWORDS_SUBMIT_QUERY'
    };

    static SubmitQueryDone:Action<{}> = {
        name: 'KEYWORDS_SUBMIT_QUERY_DONE'
    };

    static SetAttr:Action<{
        value: string
    }> = {
        name: 'KEYWORDS_SET_ATTR'
    };

    static SetPattern:Action<{
        value: string
    }> = {
        name: 'KEYWORDS_SET_PATTERN'
    };

<<<<<<< HEAD
    static SetScoreType:Action<{
        value: ScoreType
    }> = {
        name: 'KEYWORDS_SET_SCORE_TYPE'
=======
    static RegisterPrecalcTasks:Action<{
        tasks:Array<AsyncTaskInfo<{}>>;
    }> = {
        name: 'KEYWORDS_REGISTER_PRECALC_TASKS'
>>>>>>> a770871c
    };
}<|MERGE_RESOLUTION|>--- conflicted
+++ resolved
@@ -20,11 +20,8 @@
  */
 
 import { Action } from 'kombo';
-<<<<<<< HEAD
 import { ScoreType } from './form';
-=======
 import { AsyncTaskInfo } from '../../types/kontext';
->>>>>>> a770871c
 
 
 export class Actions {
@@ -48,16 +45,15 @@
         name: 'KEYWORDS_SET_PATTERN'
     };
 
-<<<<<<< HEAD
     static SetScoreType:Action<{
         value: ScoreType
     }> = {
         name: 'KEYWORDS_SET_SCORE_TYPE'
-=======
+    };
+
     static RegisterPrecalcTasks:Action<{
         tasks:Array<AsyncTaskInfo<{}>>;
     }> = {
         name: 'KEYWORDS_REGISTER_PRECALC_TASKS'
->>>>>>> a770871c
     };
 }