--- conflicted
+++ resolved
@@ -22,13 +22,9 @@
 import { ResultBlock } from './dataRows';
 import { MultiDict } from '../../multidict';
 import { SaveData } from '../../app/navigation';
-<<<<<<< HEAD
-import { AlignTypes } from './ctFreqForm';
-=======
 import { Dimensions, FreqFilterQuantities, AlignTypes, FreqQuantities } from './twoDimension/common';
 import { Maths } from 'cnc-tskit';
 import { ColorMappings } from './twoDimension/table2d';
->>>>>>> da4df925
 
 
 export enum ActionName {
@@ -46,7 +42,6 @@
     SaveFormSetIncludeColHeading = 'FREQ_SAVE_FORM_SET_INCLUDE_COL_HEADERS',
     SaveFormSubmit = 'FREQ_SAVE_FORM_SUBMIT',
     SetCtSaveMode = 'FREQ_CT_SET_SAVE_MODE',
-<<<<<<< HEAD
     MLSetFLimit = 'FREQ_ML_SET_FLIMIT',
     MLAddLevel = 'FREQ_ML_ADD_LEVEL',
     MLRemoveLevel = 'FREQ_ML_REMOVE_LEVEL',
@@ -59,8 +54,7 @@
     TTSetFttAttr = 'FREQ_TT_SET_FTTATTR',
     TTSetIncludeEmpty = 'FREQ_TT_SET_FTT_INCLUDE_EMPTY',
     TTSetFLimit = 'FREQ_TT_SET_FLIMIT',
-    TTSubmit = 'FREQ_TT_SUBMIT'
-=======
+    TTSubmit = 'FREQ_TT_SUBMIT',
     FreqctFormSetDimensionAttr = 'FREQ_CT_FORM_SET_DIMENSION_ATTR',
     FreqctFormSetMinFreqType = 'FREQ_CT_FORM_SET_MIN_FREQ_TYPE',
     FreqctFormSetMinFreq = 'FREQ_CT_FORM_SET_MIN_FREQ',
@@ -79,7 +73,6 @@
     FreqctHighlight2DCoord = 'FREQ_CT_HIGHLIGHT_2D_COORD',
     FreqctReset2DCoordHighlight = 'FREQ_CT_RESET_2D_COORD_HIGHLIGHT'
 
->>>>>>> da4df925
 }
 
 
@@ -167,7 +160,6 @@
         name: ActionName.SetCtSaveMode;
     }
 
-<<<<<<< HEAD
     export interface MLSetFLimit extends Action<{
         value:string;
     }> {
@@ -178,7 +170,7 @@
     }> {
         name: ActionName.MLAddLevel;
     }
-    
+
     export interface MLRemoveLevel extends Action<{
         levelIdx:number;
     }> {
@@ -246,7 +238,6 @@
         name: ActionName.TTSubmit;
     }
 
-=======
     export interface FreqctFormSetDimensionAttr extends Action<{
         dimension:Dimensions;
         value:string;
@@ -350,5 +341,4 @@
     }> {
         name: ActionName.FreqctReset2DCoordHighlight;
     }
->>>>>>> da4df925
 }