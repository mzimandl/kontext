--- conflicted
+++ resolved
@@ -163,12 +163,7 @@
                 ftt_include_empty: formProps.ftt_include_empty,
                 flimit: formProps.flimit || '0',
                 isBusy: pipe(
-<<<<<<< HEAD
                     allCrit,
-=======
-                    freqCrit,
-                    List.concat(freqCritAsync),
->>>>>>> efbdfd7f
                     List.map(
                         k => tuple(k, false)
                     ),
@@ -225,17 +220,6 @@
                     this.debouncedAction$.next(action);
                 }
 
-<<<<<<< HEAD
-        this.addActionHandler(
-            Actions.ResultApplyMinFreq,
-            (state, action) => {
-                state.isBusy = Dict.map(
-                    v => true,
-                    state.isBusy
-                );
-                state.currentPage = Dict.map(_ => '1', state.currentPage);
-=======
->>>>>>> efbdfd7f
             },
             (state, action, dispatch) => {
                 if (action.payload.debounced) {
