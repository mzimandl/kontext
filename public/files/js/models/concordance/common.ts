/*
 * Copyright (c) 2016 Charles University, Faculty of Arts,
 *                    Institute of the Czech National Corpus
 * Copyright (c) 2016 Tomas Machalek <tomas.machalek@gmail.com>
 *
 * This program is free software; you can redistribute it and/or
 * modify it under the terms of the GNU General Public License
 * as published by the Free Software Foundation; version 2
 * dated June, 1991.
 *
 * This program is distributed in the hope that it will be useful,
 * but WITHOUT ANY WARRANTY; without even the implied warranty of
 * MERCHANTABILITY or FITNESS FOR A PARTICULAR PURPOSE.  See the
 * GNU General Public License for more details.

 * You should have received a copy of the GNU General Public License
 * along with this program; if not, write to the Free Software
 * Foundation, Inc., 51 Franklin Street, Fifth Floor, Boston, MA  02110-1301, USA.
 */

import { Color, pipe, List } from 'cnc-tskit';
import * as Kontext from '../../types/kontext';
import * as ViewOptions from '../../types/viewOptions';
import { DataSaveFormat } from '../../app/navigation/save';


export interface ConcToken {
    className:string;
    token:Token;
    posAttrs:Array<string>;
    displayPosAttrs:Array<string>;
    description?:Array<string>;
}


export interface KWICSection {

    tokenNumber:number;

    lineNumber:number;

    ref:Array<string>;

    left:Array<TextChunk>;

    kwic:Array<TextChunk>;

    right:Array<TextChunk>;

    /**
     * Higlighted positions for multi layered corpora
     */
    highlightMLPositions:Array<[number, number]>;
}


export function getKwicSectionToken(ks:KWICSection, idx:number):Token {
    return pipe(
        [...ks.left, ...ks.kwic, ...ks.right],
        List.find(x => x.token.idx === idx),
    ).token;
}

export interface Token {

    /**
     * Token raw value
     */
    s:string;

    /**
     * Token ID as defined by Manatee indexes.
     */
    id:number;

    /**
     * Represents indexing within a single line.
     * This means that the value goes across
     * TextChunk and even KWICSection instances
     */
    idx:number;

    /**
     * Specifies whether the token is highlighed or which color the highlight is
     */
    hColor:string;
    hIsBusy:boolean;

    /**
     * Specifies a possible connetion with a kwic_connect result
     * based on some attribute (attr) and its value (s)
     */
    kcConnection?:{
        attr:string;
        s:string;
    }
}

export enum PosAttrRole {
    USER = 0b01,
    INTERNAL = 0b10,
}

export interface TextChunk {
    className:string;
    token:Token;
<<<<<<< HEAD
    openLink?:{speechPath:string};
    closeLink?:{speechPath:string};
    continued?:boolean;
=======
    openLink:{speechPath:string, linkId: string};
    closeLink:{speechPath:string, linkId: string};
    continued:boolean;
>>>>>>> e480bb6a
    showAudioPlayer:boolean;
    posAttrs:Array<string>; // array => multiple pos attrs per whole 'pseudo-position'
    displayPosAttrs:Array<string>;
    description?:Array<string>;
}


export function textChunkMatchesLinkId(tch:TextChunk, linkId:string) {
    return tch.openLink && tch.openLink.linkId === linkId ||
        tch.closeLink && tch.closeLink.linkId === linkId;
}



export interface Line {
    lineGroup:number|undefined;
    lineNumber:number;
    kwicLength:number;
    hasFocus:boolean;
    languages:Array<KWICSection>;
}


export interface HighlightWords {
    [attr:string]:string; // word form (typically: word) => [attr] (e.g. lemma)
}


/**
 * RefsColumn describes a meta-data information
 * item as shown when clicking on the left
 * concordance column.
 */
export interface RefsColumn {
    name:string;
    val:string;
}

/**
 * LineSelectionModes specify two distinct manual
 * concordance line categorization modes where
 * 'simple' adds just a checkbox to each line while
 * 'groups' allows attaching a number to each line.
 */
export type LineSelectionModes = 'simple'|'groups';

/**
 * LineSelValue defines a manual line selection
 * like this: [token ID, KWIC length, category ID]
 * where category ID is 1 in case of the 'simple'
 * selection mode.
 */
export type LineSelValue = [number, number, number];

/**
 * ConcLineSelection defines a list of manually
 * selected lines along with some additional info
 * (sel. mode, creation datetime).
 */
export interface ConcLineSelection {
    created:number;
    mode:LineSelectionModes;
    //             [tokenId, kwicLen, group num]
    selections:Array<LineSelValue>;
}

/**
 * LineSelections describes multiple ConcLineSelection instances
 * for different concordances. The 'queryHash' key is derived
 * from the 'q' URL argument.
 */
export type LineSelections = {[queryHash:string]:ConcLineSelection};

/**
 * AudioPlayerActions specifies status of the audio player.
 */
export type AudioPlayerActions = 'play'|'pause'|'stop';

/**
 * DetailExpandPositions defines which side of
 * a respective KWIC detail is expanded (left vs. right).
 */
export type DetailExpandPositions = 'left'|'right';

/**
 * LineGroupId defines a line selection category/group
 * ID (= a number user attached to it or 1 in case of the
 * 'simple' mode) along with some color coding used for
 * rendering.
 */
export interface LineGroupId {
    id:number;
    fgColor:string;
    bgColor:string;
}

/**
 * ServerTextChunk describes a concordance text
 * chunk as provided by the server-side.
 */
export interface ServerTextChunk {
    class:string;
    str:string;
    open_link?:{speech_path:string};
    close_link?:{speech_path:string};
    continued?:boolean;
    posattrs?:Array<string>;
}

export interface MLPositionsData {
    left:Array<number>;
    kwic:Array<number>;
    right:Array<number>;
}

/**
 * SingleCorpServerLineData defines a single
 * concordance line for a single (or unaligned)
 * corpus.
 */
export interface SingleCorpServerLineData {
    Left:Array<ServerTextChunk>;
    Right:Array<ServerTextChunk>;
    Kwic:Array<ServerTextChunk>;
    rightsize:number;
    hitlen:string;
    linegroup:number;
    leftsize:number;
    ref:Array<string>;
    rightspace:string;
    linenum:number;
    leftspace:string;
    kwiclen:number;
    toknum:number;
    ml_positions:MLPositionsData;
}

/**
 * ServerLineData is a general concordance line with
 * support for aligned corpora.
 */
export interface ServerLineData extends SingleCorpServerLineData {
    Align:Array<SingleCorpServerLineData>;
}

/**
 * ServerPagination keeps all the data needed to
 * paginate through concordance lines. The attributes
 * are in the form understood by the server-side.
 */
export interface ServerPagination {
    firstPage:number;
    prevPage:number;
    nextPage:number;
    lastPage:number;
}

export type PaginationActions = 'prevPage'|'nextPage'|'customPage'|'firstPage'|'lastPage';

export type ConcViewMode = 'kwic'|'sen'|'align';

/**
 * ConcServerArgs defines a set of arguments needed
 * to address a specific concordance (including required
 * structs & attrs to display and pagination).
 *
 * Array-like values are encoded as comma-separated strings.
 */
export interface ConcServerArgs {
    maincorp:string;
    viewmode:ConcViewMode;
    format:Kontext.ResponseFormat;
    pagesize:number;
    attrs:Array<string>;
    attr_vmode:ViewOptions.AttrViewMode;
    base_viewattr:string;
    ctxattrs:Array<string>;
    structs:Array<string>;
    refs:Array<string>;
    ref_max_width:number;
    fromp:number;
    q:Array<string>;
    cutoff:number;
}

/**
 * ConcQuickFilterServerArgs specifies "quick filter"
 * concordance page (this is typically used when going
 * from a collocation/frequency page to a concrete concordance).
 */
export interface ConcQuickFilterServerArgs extends ConcServerArgs {
    q2:Array<string>;
}

/**
 * ConcSaveServerArgs defines arguments needed to
 * save a concordance to a file.
 */
export interface ConcSaveServerArgs extends ConcServerArgs {
    saveformat:DataSaveFormat;
    from_line:string;
    to_line:string;
    heading:'0'|'1';
    numbering:'0'|'1';
    align_kwic:'0'|'1';
}

export interface WideCtxArgs {
    attrs:Array<string>;
    structs:Array<string>;
    refs:Array<string>;
    hitlen:number;
}

/**
 * IConcArgsHandler defines an object which is able to
 * provide and update concordance page parameters.
 */
export interface IConcArgsHandler {

    getConcArgs():ConcServerArgs;

    /**
     * Upgrade any of concordance arguments. Please note
     * that in case of the 'q' argument, it is better
     * to use updateConcPersistenceId which ensures all
     * the occurences of the value are updated consistently.
     *
     * It accepts either a conc ID (= a hash) or a list of
     * q values where it expects also the ~hash value.
     */
    updateConcPersistenceId(value:string|Array<string>):void;

    /**
     * Change the current conc persistence ID in both
     * conc. args and concPersistenceId config. variable.
     */
    updateConcPersistenceId(value:string):void;
}

/**
 * ConcQueryResponse defines a server response to the initial
 * query request.
 */
export interface ConcQueryResponse extends Kontext.AjaxResponse {
    Q:Array<string>;
    conc_persistence_op_id:string;
    num_lines_in_groups:number;
    lines_groups_numbers:Array<number>;
    conc_args:ConcServerArgs;
    query_overview:Array<Kontext.QueryOperation>;
    finished:boolean;
    size:number;
}

export interface PreflightResponse extends Kontext.AjaxResponse {
    sizeIpm:number;
    preflightId:string;
    isLargeCorpus:boolean;
}

/**
 * AjaxConcResponse defines a server response when
 * providing a concordance.
 */
export interface AjaxConcResponse extends ConcQueryResponse {
    Lines:Array<ServerLineData>;
    KWICCorps:Array<string>;
    conc_use_safe_font:number; // TODO should be boolean
    conc_persistence_op_id:string;
    conc_forms_args:{[opId:string]:unknown};
    concsize:number;
    fullsize:number;
    finished:boolean;
    fast_adhoc_ipm:boolean;
    pagination:ServerPagination;
    user_owns_conc:boolean;
    result_relative_freq:number;
    result_shuffled:boolean;
    result_arf:number;
    sampled_size:number;
    merged_attrs:Array<[string, number]>;
    merged_ctxattrs:Array<[string, number]>;
    page_title:string;
}

/**
 * AjaxLineGroupRenameResponse is a response from the server
 * in case user changes a manual group/category ID (e.g.
 * "change all lines with category  '3' to '4'")
 */
export interface AjaxLineGroupRenameResponse extends Kontext.AjaxResponse {
    Q:Array<string>;
    conc_persistence_op_id:string;
    lines_groups_numbers:Array<number>;
    num_lines_in_groups:number;
    user_owns_conc:boolean;
}

/**
 * ConcSummary defines a (mostly) numeric
 * overview of a concordance (size, ipm,...)
 */
export interface ConcSummary {
    concSize: number;
    fullSize: number;
    sampledSize: number;
    ipm: number;
    arf: number;
    isShuffled: boolean;
}

/**
 * CorpColumn defines a single language/alignment of a concordance
 * (i.e. all the parts of lines belonging to a concrete language - typically)
 */
export interface CorpColumn {
    n:string;
    label:string;
    visible:boolean;
}

/**
 * ViewConfiguration specifies props for the root React component
 * providing concordances.
 */
export interface ViewConfiguration {

    /**
     * A positional attribute representing the original text.
     * In KonText this is locked to the 'word'.
     */
    basePosAttr:string;

    /**
     * A positional attribute used to create main text flow.
     * In most cases it is the same value as 'basePosAttr' but
     * for some corpora it can make sense to switch to a different
     * one (e.g. when dealing with different layers within spoken corpora)
     */
    baseViewAttr:string;

    activePosAttrs:Array<string>;

    anonymousUser:boolean;

    /**
     * Determine concordance view mode
     */
    ViewMode:ConcViewMode;

    /**
     * Width of the refs (= metadata) column section in num. of characters
     */
    RefMaxWidth:number;

    /**
     * How we should display positional attributes
     */
    AttrViewMode:ViewOptions.AttrViewMode;

    ShowLineNumbers:boolean;

    KWICCorps:Array<string>;

    CorporaColumns:Array<CorpColumn>;

    SortIdx:Array<{page:number; label:string}>;

    NumItemsInLockedGroups:number;

    baseCorpname:string;

    mainCorp:string;

    /**
     * For private subcorpus this is just what user entered
     * as a subc. name. In the current corpus is published, a
     * special code is used here instead and the original
     * name is moved to the 'subcName' attribute.
     */
    subcId:string;

    /**
     * The original name user entered for a subcorpus.
     * The value is non-empty only if a respective corpus
     * is published.
     */
    subcName:string;

    pagination:ServerPagination;

    currentPage:number;

    concSummary:ConcSummary;

    canSendEmail:boolean;

    useSafeFont:boolean;

    /**
     * If true then client regularly fetches status
     * of the calculation until it is finished.
     */
    Unfinished:boolean;

    /**
     * If true then we don't have to notify
     * user that the calculation will take quite a long time
     * as we are able to calc. the stuff quicker
     * (due to the liveattrs plugin).
     */
    FastAdHocIpm:boolean;

    /**
     * If true then a concordance toolbar providing
     * some useful options is shown.
     */
    ShowConcToolbar:boolean;

    /**
     * A structural attribute identifying a speaker (e.g. 'sp.num').
     * If null then the corpus is not considered to be spoken.
     */
    SpeakerIdAttr:[string, string];

    /**
     * A structural attribute specifying whether there is
     * an overlap between speeches.
     */
    SpeechOverlapAttr:[string, string];

    /**
     * A value denoting 'true' in case of SpeechOverlapAttr
     */
    SpeechOverlapVal:string;

    /**
     * A list of structural attributes containing
     * speech metadata. Used in speech detail mode.
     */
    SpeechAttrs:Array<string>;

    /**
     * A structural attribute referring to an audio chunk
     * representing a speech segment.
     */
    SpeechSegment:[string, string];

    /**
     * A structure used to show whole document. It is optional (null is ok).
     */
    StructCtx:string;

    WideCtxGlobals:WideCtxArgs;

    supportsSyntaxView:boolean;

    supportsTokenConnect:boolean;

    supportsTokensLinking:boolean;

    anonymousUserConcLoginPrompt:boolean;

    mergedAttrs:Array<[string, number]>;

    mergedCtxAttrs:Array<[string, number]>;

}



function getDynamicColor(idx:number, size:number, baseColor:Color.RGBA):Color.RGBA {
    const [hue, sat, lig] = Color.rgb2Hsl(baseColor)

    const newHue = hue + idx/size;
    return pipe(
        [newHue > 1 ? newHue - 1 : newHue, sat, lig],
        Color.hsl2Rgb()
    );
}


export function attachColorsToIds<T, U>(ids:Array<T>, idMapper:(item:T)=>number, outMapper:(item:T, fgColor:string, bgColor:string)=>U):Array<U> {
    return pipe(
        ids,
        List.sortedBy(idMapper),
        List.map((v, i) => {
            const bgColor = getDynamicColor(i, ids.length, Color.importColor(1, '#009EE0'));
            return outMapper(
                v,
                pipe(
                    bgColor,
                    Color.textColorFromBg(),
                    Color.color2str()
                ),
                Color.color2str(bgColor)
            );
        })
    );
}


export function mapIdToIdWithColors(id:number, fgColor:string, bgColor:string):LineGroupId {
    return {id, fgColor, bgColor};
}


export interface WideCtx extends Kontext.AjaxResponse {
    content:Array<{class:string; str:string}>;
    expand_left_args:{
        pos:number;
        hitlen:number;
        detail_left_ctx:number;
        detail_right_ctx:number
    };
    expand_right_args:{
        pos:number;
        hitlen:number;
        detail_left_ctx:number;
        detail_right_ctx:number
    };
    righttoleft:'0'|'1';
    pos:number;
    maxdetail:number;
    features?:any;
}


export interface FullRef extends Kontext.AjaxResponse {
    Refs:Array<{name:string; val:string}>;
}

export interface LineGroupChartItem {
    groupId:number;
    group:string;
    count:number;
    fgColor:string;
    bgColor:string;
}

export type LineGroupChartData = Array<LineGroupChartItem>;

export interface HighlightRequest {
    corpusId:string;
    lineId:number;
    tokenId:number;
    tokenLength:number;
    tokenRanges:{[corpusId:string]:[number, number]};
    scrollY:number;
}

export interface TokenLink {
    corpusId:string;
    tokenId:number;
    color:string;
    altColors:Array<string>;
    comment?:string;
}

export interface HighlightInfo {
    corpusId:string;
    lineId:number;
    tokenId:number;
    clickedTokenId:number;
    color:string;
    altColors:Array<string>;
    isBusy:boolean;
    comment?:string;
}<|MERGE_RESOLUTION|>--- conflicted
+++ resolved
@@ -104,15 +104,9 @@
 export interface TextChunk {
     className:string;
     token:Token;
-<<<<<<< HEAD
-    openLink?:{speechPath:string};
-    closeLink?:{speechPath:string};
+    openLink?:{speechPath:string, linkId: string};
+    closeLink?:{speechPath:string, linkId: string};
     continued?:boolean;
-=======
-    openLink:{speechPath:string, linkId: string};
-    closeLink:{speechPath:string, linkId: string};
-    continued:boolean;
->>>>>>> e480bb6a
     showAudioPlayer:boolean;
     posAttrs:Array<string>; // array => multiple pos attrs per whole 'pseudo-position'
     displayPosAttrs:Array<string>;
