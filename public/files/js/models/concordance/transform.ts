/*
 * Copyright (c) 2016 Charles University, Faculty of Arts,
 *                    Institute of the Czech National Corpus
 * Copyright (c) 2016 Tomas Machalek <tomas.machalek@gmail.com>
 *
 * This program is free software; you can redistribute it and/or
 * modify it under the terms of the GNU General Public License
 * as published by the Free Software Foundation; version 2
 * dated June, 1991.
 *
 * This program is distributed in the hope that it will be useful,
 * but WITHOUT ANY WARRANTY; without even the implied warranty of
 * MERCHANTABILITY or FITNESS FOR A PARTICULAR PURPOSE.  See the
 * GNU General Public License for more details.

 * You should have received a copy of the GNU General Public License
 * along with this program; if not, write to the Free Software
 * Foundation, Inc., 51 Franklin Street, Fifth Floor, Boston, MA  02110-1301, USA.
 */

import { Dict, List, pipe } from 'cnc-tskit';
import { HighlightWords, KWICSection, Line, PosAttrRole, ServerLineData, ServerTextChunk, TextChunk, Token } from './common';
import { ConclineSectionOps } from './line';
import { defaultBgHighlighted } from '../../views/theme/default';


/**
 *
 * @param item
 * @param tokenId
 * @param startWlIdx "start within-line idx"
 * @returns
 */
function importTextChunk(
    item:ServerTextChunk,
    mainAttrIdx:number,
    tokenId:number,
    linkId:string,
    startWlIdx:number,
    roles:Array<[string, number]>
):TextChunk {
    const posattrs = roles.length === 2 ?
        // for single additional attribute all posattr parts are in fact one attr
        [(item.posattrs || []).join('/')] :
        item.posattrs || [];

    // there can be tokens containing `/` like `km/h`
    // manatee also uses `/` as separator of attrs
    // in this case there will be more items in `item.possattrs` after splitting the attr string
    // we can not confidently assign values to its requested attributes
    const description = (posattrs.length !== roles.length - 1 && item.class !== 'strc') ?
        [
            'concview__unparseable_token',
            `${roles[0][0]}: ${item.str}`,
            `${roles.slice(1).map(v => v[0]).join('/')}: ${posattrs.join('/')}`,
        ] :
        undefined;

    const displayPosAttrs = List.filter(
        // tslint:disable-next-line:no-bitwise
        (_, i) => i+1 > roles.length-1 ? false : (roles[i+1][1] & PosAttrRole.USER) === PosAttrRole.USER,
        posattrs,
    );
    if (mainAttrIdx === -1) {
        return {
            className: item.class,
            token: {
                id: tokenId,
                s: item.str,
                hColor: null,
                hIsBusy: false,
                idx: startWlIdx
            },
            openLink: item.open_link ?
                {
                    speechPath: item.open_link.speech_path,
                    linkId,
                } :
                undefined,
            closeLink: item.close_link ?
                {
                    speechPath: item.close_link.speech_path,
                    linkId,
                } :
                undefined,
            continued: item.continued,
            showAudioPlayer: false,
            posAttrs: posattrs,
            displayPosAttrs,
            description,
        };

    } else {
        const text = item.class === 'strc' ?  item.str : displayPosAttrs[mainAttrIdx];
        displayPosAttrs.splice(mainAttrIdx, 1, item.str.trim());
        return {
            className: item.class,
            token: {
                id: tokenId,
                s: text,
                hColor: null,
                hIsBusy: false,
                idx: startWlIdx
            },
            openLink: item.open_link ?
                {
                    speechPath: item.open_link.speech_path,
                    linkId: `${tokenId}:op`
                } :
                undefined,
            closeLink: item.close_link ?
                {
                    speechPath: item.close_link.speech_path,
                    linkId: `${tokenId}:cl`
                } :
                undefined,
            continued: item.continued,
            showAudioPlayer: false,
            posAttrs: posattrs,
            displayPosAttrs,
            description,
        };
    }
}


function nextWithinLineIdx(tc:Array<TextChunk>, currWlIdx:number) {
    if (List.empty(tc) || !List.last(tc).token) {
        return currWlIdx + 1;
    }
    return List.last(tc).token.idx + 1;
}

function numOfTokensInChunk(chk:Array<ServerTextChunk>):number {
    return pipe(
        chk,
        List.filter(x => !x.class),
        List.size()
    );
}

/**
 *
 */
export function importLines(
    data:Array<ServerLineData>,
    mainAttrIdx:number,
    merged_attrs:Array<[string, number]>,
    merged_ctxattrs:Array<[string, number]>
):Array<Line> {

    return List.reduce<ServerLineData, Array<Line>>(
        (acc, item:ServerLineData, lineIdx:number) => {
            let line:Array<KWICSection> = [];
            let wlIdx = 0;
            const {leftText} = List.reduce<
                ServerTextChunk,
                {idx:number; leftText: Array<TextChunk>}

            >(
                ({idx, leftText}, v, chunkIdx) => {
<<<<<<< HEAD
                    const tokIdx = v.class ? idx : idx + 1;
=======
                    const tokIdx = v.class || chunkIdx === 0 ? idx : idx + 1;
>>>>>>> af8a04c8
                    return {
                        idx: tokIdx,
                        leftText:  [
                            ...leftText,
                            importTextChunk(
                                v,
                                mainAttrIdx,
                                item.toknum + tokIdx - numOfTokensInChunk(item.Left),
                                `link:${lineIdx}:${chunkIdx}`,
                                wlIdx,
                                merged_ctxattrs,
                            )
                        ]
                    };
                },
                {idx: 0, leftText: []},
                item.Left,

            );
            wlIdx = nextWithinLineIdx(leftText, wlIdx);
            const {kwicText} = List.reduce<
                ServerTextChunk,
                {idx:number; kwicText: Array<TextChunk>}
            >(
<<<<<<< HEAD
                ({idx, kwicText}, v, j) => {
                    const tokIdx = v.class ? idx : idx + 1;
=======
                ({idx, kwicText}, v, chunkIdx) => {
                    const tokIdx = v.class || chunkIdx === 0 ? idx : idx + 1;
>>>>>>> af8a04c8
                    return {
                        idx: tokIdx,
                        kwicText: [
                            ...kwicText,
                            importTextChunk(
                                v,
                                mainAttrIdx,
<<<<<<< HEAD
                                item.toknum + j,
                                `link:${lineIdx}:${j}`,
=======
                                item.toknum + chunkIdx,
                                `link:${lineIdx}:${chunkIdx}`,
>>>>>>> af8a04c8
                                wlIdx,
                                merged_attrs
                            )
                        ]
                    }
                },
                {idx: 0, kwicText: []},
                item.Kwic
            );
            wlIdx = nextWithinLineIdx(kwicText, wlIdx);
            const {rightText} = List.reduce<
                ServerTextChunk,
                {idx:number; rightText:Array<TextChunk>}
            >(
<<<<<<< HEAD
                ({idx, rightText}, v, j) => {
                    const tokIdx = v.class ? idx : idx + 1;
=======
                ({idx, rightText}, v, chunkIdx) => {
                    const tokIdx = v.class || chunkIdx === 0 ? idx : idx + 1;
>>>>>>> af8a04c8
                    return {
                        idx: tokIdx,
                        rightText: [
                            ...rightText,
                            importTextChunk(
                                v,
                                mainAttrIdx,
<<<<<<< HEAD
                                item.toknum + item.kwiclen + j,
                                `link:${lineIdx}:${j}`,
=======
                                item.toknum + item.kwiclen + chunkIdx,
                                `link:${lineIdx}:${chunkIdx}`,
>>>>>>> af8a04c8
                                wlIdx,
                                merged_ctxattrs
                            )
                        ]
                    }
                },
                {idx: 0, rightText: []},
                item.Right
            );
            const main_line = ConclineSectionOps.newKWICSection(
                item.toknum,
                item.linenum,
                item.kwiclen,
                item.ref,
                leftText,
                kwicText,
                rightText,
                item.ml_positions,
                undefined,
            );
            line.push(main_line);

            line = pipe(
                item.Align || [],
                List.map(
                    (align_item, k) => {
                        let wlIdx = 0;
                        const {leftText} = List.reduce<
                            ServerTextChunk,
                            {idx:number; leftText: Array<TextChunk>}
                        >(
<<<<<<< HEAD
                            ({idx, leftText}, v, j) => {
                                const tokIdx = v.class ? idx : idx + 1;
=======
                            ({idx, leftText}, v, chunkIdx) => {
                                const tokIdx = v.class || chunkIdx === 0 ? idx : idx + 1;
>>>>>>> af8a04c8
                                return {
                                    idx: tokIdx,
                                    leftText: [
                                        ...leftText,
                                        importTextChunk(
                                            v,
                                            mainAttrIdx,
<<<<<<< HEAD
                                            align_item.toknum + j - numOfTokensInChunk(align_item.Left),
                                            `link:${lineIdx}:${k}:${j}`,
=======
                                            align_item.toknum + chunkIdx - numOfTokensInChunk(align_item.Left),
                                            `link:${lineIdx}:${k}:${chunkIdx}`,
>>>>>>> af8a04c8
                                            wlIdx,
                                            merged_ctxattrs
                                        )
                                    ]
                                }
                            },
                            {idx: 0, leftText: []},
                            align_item.Left
                        );
                        wlIdx = nextWithinLineIdx(leftText, wlIdx);
                        const {kwicText} = List.reduce<
                            ServerTextChunk,
                            {idx:number; kwicText: Array<TextChunk>}
                        >(
<<<<<<< HEAD
                            ({idx, kwicText}, v, j) => {
                                const tokIdx = v.class ? idx : idx + 1;
=======
                            ({idx, kwicText}, v, chunkIdx) => {
                                const tokIdx = v.class || chunkIdx === 0 ? idx : idx + 1;
>>>>>>> af8a04c8
                                return {
                                    idx: tokIdx,
                                    kwicText: [
                                        ...kwicText,
                                        importTextChunk(
                                            v,
                                            mainAttrIdx,
<<<<<<< HEAD
                                            align_item.toknum + j,
                                            `link:${lineIdx}:${k}:${j}`,
=======
                                            align_item.toknum + chunkIdx,
                                            `link:${lineIdx}:${k}:${chunkIdx}`,
>>>>>>> af8a04c8
                                            wlIdx,
                                            merged_attrs
                                        )
                                    ]
                                }
                            },
                            {idx: 0, kwicText: []},
                            align_item.Kwic
                        );
                        wlIdx = nextWithinLineIdx(kwicText, wlIdx);
                        const {rightText} = List.reduce<
                            ServerTextChunk,
                            {idx:number; rightText: Array<TextChunk>}
                        >(
<<<<<<< HEAD
                            ({idx, rightText}, v, j) => {
                                const tokIdx = v.class ? idx : idx + 1;
=======
                            ({idx, rightText}, v, chunkIdx) => {
                                const tokIdx = v.class || chunkIdx === 0 ? idx : idx + 1;
>>>>>>> af8a04c8
                                return {
                                    idx: tokIdx,
                                    rightText: [
                                        ...rightText,
                                        importTextChunk(
                                            v,
                                            mainAttrIdx,
<<<<<<< HEAD
                                            align_item.toknum + align_item.kwiclen + j,
                                            `link:${lineIdx}:${k}:${j}`,
=======
                                            align_item.toknum + align_item.kwiclen + chunkIdx,
                                            `link:${lineIdx}:${k}:${chunkIdx}`,
>>>>>>> af8a04c8
                                            wlIdx,
                                            merged_ctxattrs
                                        )
                                    ]
                                }
                            },
                            {idx: 0, rightText: []},
                            align_item.Right
                        );
                        return ConclineSectionOps.newKWICSection(
                            align_item.toknum,
                            align_item.linenum,
                            align_item.kwiclen,
                            align_item.ref,
                            leftText,
                            kwicText,
                            rightText,
                            align_item.ml_positions,
                            item.ml_positions,
                        )
                    }
                ),
                List.concatr(line)
            );
            return [
                ...acc,
                {
                    lineNumber: item.linenum,
                    lineGroup: item.linegroup >= 0 ? item.linegroup : undefined,
                    kwicLength: item.kwiclen,
                    languages: line,
                    hasFocus: false
                }
            ];
        },
        [],
        data
    );
}


function highlightWordInTokens(tokens:Array<Token>, mword:string, attr:string) {
    const word = mword.split(' ');
    let currSrch:Array<Token> = [];
    for (let i = 0; i < tokens.length; i++) {
        if (tokens[i].s === word[List.size(currSrch)]) {
            currSrch.push(tokens[i]);
        }
        if (List.size(word) === List.size(currSrch)) {
            List.forEach(
                item => {
                    item.hColor = defaultBgHighlighted;
                    item.kcConnection = {attr, s: mword};
                },
                currSrch
            );
            currSrch = [];
        }
    }
    if (List.size(word) === List.size(currSrch)) {
        List.forEach(
            item => {
                item.hColor = defaultBgHighlighted;
                item.kcConnection = {attr, s: mword};
            },
            currSrch
        );
    }
}

/**
 * Highlight a single line of a concordance.
 *
 */
export function highlightConcLineTokens(
    concLine:KWICSection,
    words:HighlightWords,
    kcAttr:string

):KWICSection {
    const tokens = pipe(
        [...concLine.left, ...concLine.kwic, ...concLine.right],
        List.map(x => x.token),
        List.map(token => {
            token.hColor = token.kcConnection ? null : token.hColor;
            return token;
        })
    );
    Dict.forEach(
        (_, word) => {
            highlightWordInTokens(tokens, word, kcAttr);
        },
        words
    )
    return concLine;
}<|MERGE_RESOLUTION|>--- conflicted
+++ resolved
@@ -159,11 +159,7 @@
 
             >(
                 ({idx, leftText}, v, chunkIdx) => {
-<<<<<<< HEAD
-                    const tokIdx = v.class ? idx : idx + 1;
-=======
                     const tokIdx = v.class || chunkIdx === 0 ? idx : idx + 1;
->>>>>>> af8a04c8
                     return {
                         idx: tokIdx,
                         leftText:  [
@@ -188,13 +184,8 @@
                 ServerTextChunk,
                 {idx:number; kwicText: Array<TextChunk>}
             >(
-<<<<<<< HEAD
-                ({idx, kwicText}, v, j) => {
-                    const tokIdx = v.class ? idx : idx + 1;
-=======
                 ({idx, kwicText}, v, chunkIdx) => {
                     const tokIdx = v.class || chunkIdx === 0 ? idx : idx + 1;
->>>>>>> af8a04c8
                     return {
                         idx: tokIdx,
                         kwicText: [
@@ -202,13 +193,8 @@
                             importTextChunk(
                                 v,
                                 mainAttrIdx,
-<<<<<<< HEAD
-                                item.toknum + j,
-                                `link:${lineIdx}:${j}`,
-=======
                                 item.toknum + chunkIdx,
                                 `link:${lineIdx}:${chunkIdx}`,
->>>>>>> af8a04c8
                                 wlIdx,
                                 merged_attrs
                             )
@@ -223,13 +209,8 @@
                 ServerTextChunk,
                 {idx:number; rightText:Array<TextChunk>}
             >(
-<<<<<<< HEAD
-                ({idx, rightText}, v, j) => {
-                    const tokIdx = v.class ? idx : idx + 1;
-=======
                 ({idx, rightText}, v, chunkIdx) => {
                     const tokIdx = v.class || chunkIdx === 0 ? idx : idx + 1;
->>>>>>> af8a04c8
                     return {
                         idx: tokIdx,
                         rightText: [
@@ -237,13 +218,8 @@
                             importTextChunk(
                                 v,
                                 mainAttrIdx,
-<<<<<<< HEAD
-                                item.toknum + item.kwiclen + j,
-                                `link:${lineIdx}:${j}`,
-=======
                                 item.toknum + item.kwiclen + chunkIdx,
                                 `link:${lineIdx}:${chunkIdx}`,
->>>>>>> af8a04c8
                                 wlIdx,
                                 merged_ctxattrs
                             )
@@ -275,13 +251,8 @@
                             ServerTextChunk,
                             {idx:number; leftText: Array<TextChunk>}
                         >(
-<<<<<<< HEAD
-                            ({idx, leftText}, v, j) => {
-                                const tokIdx = v.class ? idx : idx + 1;
-=======
                             ({idx, leftText}, v, chunkIdx) => {
                                 const tokIdx = v.class || chunkIdx === 0 ? idx : idx + 1;
->>>>>>> af8a04c8
                                 return {
                                     idx: tokIdx,
                                     leftText: [
@@ -289,13 +260,8 @@
                                         importTextChunk(
                                             v,
                                             mainAttrIdx,
-<<<<<<< HEAD
-                                            align_item.toknum + j - numOfTokensInChunk(align_item.Left),
-                                            `link:${lineIdx}:${k}:${j}`,
-=======
                                             align_item.toknum + chunkIdx - numOfTokensInChunk(align_item.Left),
                                             `link:${lineIdx}:${k}:${chunkIdx}`,
->>>>>>> af8a04c8
                                             wlIdx,
                                             merged_ctxattrs
                                         )
@@ -310,13 +276,8 @@
                             ServerTextChunk,
                             {idx:number; kwicText: Array<TextChunk>}
                         >(
-<<<<<<< HEAD
-                            ({idx, kwicText}, v, j) => {
-                                const tokIdx = v.class ? idx : idx + 1;
-=======
                             ({idx, kwicText}, v, chunkIdx) => {
                                 const tokIdx = v.class || chunkIdx === 0 ? idx : idx + 1;
->>>>>>> af8a04c8
                                 return {
                                     idx: tokIdx,
                                     kwicText: [
@@ -324,13 +285,8 @@
                                         importTextChunk(
                                             v,
                                             mainAttrIdx,
-<<<<<<< HEAD
-                                            align_item.toknum + j,
-                                            `link:${lineIdx}:${k}:${j}`,
-=======
                                             align_item.toknum + chunkIdx,
                                             `link:${lineIdx}:${k}:${chunkIdx}`,
->>>>>>> af8a04c8
                                             wlIdx,
                                             merged_attrs
                                         )
@@ -345,13 +301,8 @@
                             ServerTextChunk,
                             {idx:number; rightText: Array<TextChunk>}
                         >(
-<<<<<<< HEAD
-                            ({idx, rightText}, v, j) => {
-                                const tokIdx = v.class ? idx : idx + 1;
-=======
                             ({idx, rightText}, v, chunkIdx) => {
                                 const tokIdx = v.class || chunkIdx === 0 ? idx : idx + 1;
->>>>>>> af8a04c8
                                 return {
                                     idx: tokIdx,
                                     rightText: [
@@ -359,13 +310,8 @@
                                         importTextChunk(
                                             v,
                                             mainAttrIdx,
-<<<<<<< HEAD
-                                            align_item.toknum + align_item.kwiclen + j,
-                                            `link:${lineIdx}:${k}:${j}`,
-=======
                                             align_item.toknum + align_item.kwiclen + chunkIdx,
                                             `link:${lineIdx}:${k}:${chunkIdx}`,
->>>>>>> af8a04c8
                                             wlIdx,
                                             merged_ctxattrs
                                         )
