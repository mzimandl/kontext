--- conflicted
+++ resolved
@@ -29,13 +29,8 @@
 import { LineSelections, LineSelectionModes, LineSelValue, ConcLineSelection, AjaxConcResponse,
     LineGroupId, attachColorsToIds, mapIdToIdWithColors, AjaxLineGroupRenameResponse, ConcServerArgs
 } from './common';
-<<<<<<< HEAD
-import { Actions, ActionName } from './actions';
+import { Actions } from './actions';
 import { Actions as UserActions } from '../user/actions';
-=======
-import { Actions } from './actions';
-import { Actions as UserInfoActions, ActionName as UserInfoActionName } from '../user/actions';
->>>>>>> 454d21ba
 import { Actions as GlobalActions, ActionName as GlobalActionName } from '../common/actions';
 import { MultiDict } from '../../multidict';
 import { IPageLeaveVoter } from '../common/pageLeave';
