/*
 * Copyright (c) 2016 Charles University, Faculty of Arts,
 *                    Institute of the Czech National Corpus
 * Copyright (c) 2016 Tomas Machalek <tomas.machalek@gmail.com>
 *
 * This program is free software; you can redistribute it and/or
 * modify it under the terms of the GNU General Public License
 * as published by the Free Software Foundation; version 2
 * dated June, 1991.
 *
 * This program is distributed in the hope that it will be useful,
 * but WITHOUT ANY WARRANTY; without even the implied warranty of
 * MERCHANTABILITY or FITNESS FOR A PARTICULAR PURPOSE.  See the
 * GNU General Public License for more details.

 * You should have received a copy of the GNU General Public License
 * along with this program; if not, write to the Free Software
 * Foundation, Inc., 51 Franklin Street, Fifth Floor, Boston, MA  02110-1301, USA.
 */

import { IFullActionControl, StatefulModel } from 'kombo';
import { Observable, throwError } from 'rxjs';
import { tap, concatMap } from 'rxjs/operators';

import * as Kontext from '../../types/kontext';
import { PageModel } from '../../app/page';
import { pipe, List, HTTP } from 'cnc-tskit';
import { Actions } from './actions';
import { ServerSubcorpListItem, SubcorpList } from './common';



export interface SubcListFilter {
    show_archived:boolean;
    corpname:string;
}


export interface SubcorpListItem {
    name:string;
    corpname:string;
    usesubcorp:string; // user-defined name or public key (if published)
    origSubcName:string;
    deleted:boolean;
    created:Date;
    cql:string;
    size:number;
    published:boolean;
    description:string;
}


export interface UnfinishedSubcorp {
    ident:string;
    name:string;
    created:Date;
    failed:boolean;
}


export interface SortKey {
    name:string;
    reverse:boolean;
}


export interface SubcorpListModelState {
    lines:Array<SubcorpListItem>;
    unfinished:Array<UnfinishedSubcorp>;
    relatedCorpora:Array<string>;
    sortKey:SortKey;
    filter:SubcListFilter;
    isBusy:boolean;
    editWindowSubcorpus:[string,string]|null;
    usesSubcRestore:boolean;
    finishedTasks:{[taskId:string]:boolean};
}

export interface SubcorpListModelArgs {
    dispatcher:IFullActionControl;
    layoutModel:PageModel;
    data:Array<ServerSubcorpListItem>;
    sortKey:SortKey;
    relatedCorpora:Array<string>;
    unfinished:Array<Kontext.AsyncTaskInfo>;
    initialFilter:SubcListFilter;
}


export class SubcorpListModel extends StatefulModel<SubcorpListModelState> {

    private layoutModel:PageModel;

    constructor({
        dispatcher,
        layoutModel,
        data,
        sortKey,
        relatedCorpora,
        unfinished,
        initialFilter
    }:SubcorpListModelArgs) {
        super(
            dispatcher,
            {
                lines: [],
                unfinished: [],
                relatedCorpora,
                sortKey,
<<<<<<< HEAD
                filter: initialFilter || {show_deleted: false, corpname: ''},
=======
                filter: initialFilter || {show_archived: false, corpname: ''},
>>>>>>> 224d75fa
                editWindowSubcorpus: null,
                isBusy: false,
                usesSubcRestore: layoutModel.getConf<boolean>('UsesSubcRestore'),
                finishedTasks: {}
            }
        );
        this.layoutModel = layoutModel;
        this.changeState(state => {
            state.lines = this.importLines(data);
            state.unfinished = this.importProcessed(unfinished);
        })

        this.layoutModel.addOnAsyncTaskUpdate(itemList => {
            const subcTasks = itemList.filter(item => item.category === 'subcorpus');
            if (subcTasks.length > 0) {
                List.forEach(
                    task => {
                        if (task.status === 'FAILURE') {
                            if (!this.state.finishedTasks[task.ident]) {
                                this.layoutModel.showMessage('error',
                                    this.layoutModel.translate('task__type_subcorpus_failed_{subc}',
                                    {subc: task.label}));
                                this.changeState(state => {
                                    state.finishedTasks[task.ident] = true;
                                });
                            }

                        } else {
                            if (!this.state.finishedTasks[task.ident]) {
                                this.layoutModel.showMessage('info',
                                this.layoutModel.translate('task__type_subcorpus_done_{subc}',
                                    {subc: task.label}));
                                this.changeState(state => {
                                    state.finishedTasks[task.ident] = true;
                                });
                            }
                        }
                    },
                    subcTasks
                );
                this.reloadItems().subscribe({
                    next: data => {
                        this.emitChange();
                    },
                    error: error => {
                        this.emitChange();
                        this.layoutModel.showMessage('error', error);
                    }
                });
            }
        });

        this.addActionHandler(
            Actions.SortLines,
            action => this.sortItems(action.payload.colName, action.payload.reverse).subscribe(
                (data) => {
                    this.emitChange();
                },
                (err) => {
                    this.emitChange();
                    this.layoutModel.showMessage('error', err);
                }
            )
        );

        this.addActionHandler(
            Actions.ArchiveSubcorpus,
            action => this.archiveSubcorpus(action.payload.rowIdx).subscribe({
                next: data => {
                    this.emitChange();
                    this.layoutModel.showMessage(
                        'info',
                        this.layoutModel.translate('subclist__subc_archived')
                    );
                },
                error: error => {
                    this.emitChange();
                    this.layoutModel.showMessage('error', error);
                }
            })
        );

        this.addActionHandler(
            Actions.UpdateFilter,
            action => this.filterItems(action.payload).subscribe({
                next: _ => {
                    this.emitChange();
                },
                error: error => {
                    this.emitChange();
                    this.layoutModel.showMessage('error', error);
                }
            })
        );

        this.addActionHandler(
            Actions.ShowSubcEditWindow,
            action => this.changeState(state => {
                state.editWindowSubcorpus = [action.payload.corpname, action.payload.subcname];
            })
        );

        this.addActionHandler(
            Actions.HideSubcEditWindow,
            action => this.changeState(state => {
                state.editWindowSubcorpus = null;
            })
        );

    }


    private importLines(data:Array<ServerSubcorpListItem>):Array<SubcorpListItem> {
        return List.map(item => ({
            name: decodeURIComponent(item.name),
            corpname: item.corpname,
            usesubcorp: decodeURIComponent(item.usesubcorp),
            origSubcName: item.orig_subcname ? decodeURIComponent(item.orig_subcname) : null,
            deleted: item.deleted,
            size: item.size,
            cql: item.cql ? decodeURIComponent(item.cql).trim() : undefined,
            created: new Date(item.created * 1000),
            selected: false,
            published: item.published,
            description: item.description
        }), data);
    }

    private importProcessed(data:Array<Kontext.AsyncTaskInfo>):Array<UnfinishedSubcorp> {
        return pipe(
            data,
            List.filter(v => v.status !== 'SUCCESS'),
            List.map(item => ({
                ident: item.ident,
                name: item.label,
                created: new Date(item.created * 1000),
                failed: item.status === 'FAILURE'
            }))
        )
    }

    private archiveSubcorpus(rowIdx:number):Observable<any> {
        const item = this.state.lines[rowIdx];
        if (!item) {
            return throwError(new Error(`Cannot delete item. Row ${rowIdx} not found.`));
        }
        return this.layoutModel.ajax$<Kontext.AjaxResponse>(
            HTTP.Method.POST,
            this.layoutModel.createActionUrl('subcorpus/delete'),
            {
                corpname: item.corpname,
                usesubcorp: item.usesubcorp
            },

        ).pipe(
            concatMap(data => this.reloadItems())
        );
    }

    private sortItems(name:string, reverse:boolean):Observable<any> {
        const args:{[key:string]:string} = {
            format: 'json',
            sort: (reverse ? '-' : '') + name
        }
        this.mergeFilter(args, this.state.filter);

        return this.layoutModel.ajax$<SubcorpList>(
            HTTP.Method.GET,
            this.layoutModel.createActionUrl('subcorpus/list'),
            args

        ).pipe(
            tap((data) => {
                this.changeState(state => {
                    state.lines = this.importLines(data.subcorp_list);
                    state.unfinished = this.importProcessed(data.processed_subc);
                    state.relatedCorpora = data.related_corpora;
                    state.sortKey = {
                        name: data.sort_key.name,
                        reverse: data.sort_key.reverse
                    };
                })
            })
        );
    }

    private mergeFilter(currArgs:{[key:string]:string}, filter:SubcListFilter):void {
        function exportVal(v) {
            if (typeof v === 'boolean') {
                return v ? '1' : '0';
            }
            return String(v);
        }
        for (let p in filter) {
            if (filter.hasOwnProperty(p)) {
                currArgs[p] = exportVal(filter[p]);
            }
        }
    }

    private reloadItems():Observable<any> {
        return this.filterItems(this.state.filter);
    }

    private filterItems(filter:SubcListFilter):Observable<any> {
        const args:{[key:string]:string} = {
            format: 'json',
            sort: (this.state.sortKey.reverse ? '-' : '') + this.state.sortKey.name,
        }
        this.mergeFilter(args, filter);
        return this.layoutModel.ajax$<SubcorpList>(
            HTTP.Method.GET,
            this.layoutModel.createActionUrl('subcorpus/list'),
            args

        ).pipe(
            tap(data => {
                this.changeState(state => {
                    state.lines = this.importLines(data.subcorp_list);
                    state.unfinished = this.importProcessed(data.processed_subc);
                    state.relatedCorpora = data.related_corpora;
                    for (let p in filter) {
                        if (filter.hasOwnProperty(p)) {
                            state.filter[p] = filter[p];
                        }
                    }
                })
            })
        );
    }
}<|MERGE_RESOLUTION|>--- conflicted
+++ resolved
@@ -107,11 +107,7 @@
                 unfinished: [],
                 relatedCorpora,
                 sortKey,
-<<<<<<< HEAD
-                filter: initialFilter || {show_deleted: false, corpname: ''},
-=======
                 filter: initialFilter || {show_archived: false, corpname: ''},
->>>>>>> 224d75fa
                 editWindowSubcorpus: null,
                 isBusy: false,
                 usesSubcRestore: layoutModel.getConf<boolean>('UsesSubcRestore'),
