--- conflicted
+++ resolved
@@ -27,9 +27,10 @@
 import { PluginInterfaces } from '../types/plugins';
 import corplistComponent from 'plugins/corparch/init';
 import { Actions as GlobalActions, ActionName as GlobalActionName } from '../models/common/actions';
-import { Dict, List, pipe, tuple } from 'cnc-tskit';
+import { tuple } from 'cnc-tskit';
 import { init as queryOverviewInit } from '../views/pquery/overview';
-import { FreqIntersectionArgs, importConcQueries, newModelState, StoredAdvancedQuery, StoredQueryFormArgs, storedQueryToModel } from '../models/pquery/common';
+import { FreqIntersectionArgs, importConcQueries, newModelState, StoredQueryFormArgs,
+    storedQueryToModel } from '../models/pquery/common';
 import { AttrHelper } from '../models/query/cqleditor/attrs';
 
 
@@ -131,41 +132,6 @@
                 }
             );
 
-<<<<<<< HEAD
-=======
-            // pquery result
-
-            const resultModel = new PqueryResultModel(
-                this.layoutModel.dispatcher,
-                {
-                    isBusy: false,
-                    isVisible: false,
-                    data: [],
-                    queryId: undefined,
-                    sortKey: {column: 'freq', reverse: true},
-                    resultId: undefined,
-                    numLines: undefined,
-                    page: 1,
-                    pageSize: 5,
-                    saveFormActive: false
-                },
-                this.layoutModel,
-                this.setDownloadLink.bind(this),
-                this.layoutModel.getConf<number>('QuickSaveRowLimit')
-            );
-
-            const resultView = resultViewInit({
-                dispatcher: this.layoutModel.dispatcher,
-                he: this.layoutModel.getComponentHelpers(),
-                model: resultModel
-            })
-
-            this.layoutModel.renderReactComponent(
-                resultView,
-                window.document.getElementById('pquery-result-mount')
-            );
-
->>>>>>> e779076e
             // ---
 
             this.layoutModel.registerCorpusSwitchAwareModels(
