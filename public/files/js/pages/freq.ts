--- conflicted
+++ resolved
@@ -25,15 +25,9 @@
 import { CollFormModel, CollFormInputs } from '../models/coll/collForm';
 import { MLFreqFormModel, TTFreqFormModel, FreqFormInputs, FreqFormProps }
     from '../models/freqs/freqForms';
-<<<<<<< HEAD
-import { Freq2DTableModel } from '../models/freqs/ctable';
-import { Freq2DFlatViewModel } from '../models/freqs/flatCtable';
-import { CTFormProperties, CTFormInputs, Freq2DFormModel, AlignTypes } from '../models/freqs/ctFreqForm';
-=======
 import { Freq2DTableModel } from '../models/freqs/twoDimension/table2d';
 import { Freq2DFlatViewModel } from '../models/freqs/twoDimension/flatTable';
 import { Freq2DFormModel } from '../models/freqs/twoDimension/form';
->>>>>>> da4df925
 import { QuerySaveAsFormModel } from '../models/query/save';
 import { fetchQueryFormArgs } from '../models/query/first';
 import { init as freqFormFactory } from '../views/freqs/forms';
@@ -49,7 +43,7 @@
 import { KontextPage } from '../app/main';
 import { IndirectQueryReplayModel } from '../models/query/replay/indirect';
 import { List, Dict } from 'cnc-tskit';
-import { CTFormInputs, CTFormProperties, CTFreqResultData } from '../models/freqs/twoDimension/common';
+import { CTFormInputs, CTFormProperties, CTFreqResultData, AlignTypes } from '../models/freqs/twoDimension/common';
 
 declare var require:any;
 // weback - ensure a style (even empty one) is created for the page
