/*
 * Copyright (c) 2013 Charles University in Prague, Faculty of Arts,
 *                    Institute of the Czech National Corpus
 * Copyright (c) 2013 Tomas Machalek <tomas.machalek@gmail.com>
 *
 * This program is free software; you can redistribute it and/or
 * modify it under the terms of the GNU General Public License
 * as published by the Free Software Foundation; version 2
 * dated June, 1991.
 *
 * This program is distributed in the hope that it will be useful,
 * but WITHOUT ANY WARRANTY; without even the implied warranty of
 * MERCHANTABILITY or FITNESS FOR A PARTICULAR PURPOSE.  See the
 * GNU General Public License for more details.

 * You should have received a copy of the GNU General Public License
 * along with this program; if not, write to the Free Software
 * Foundation, Inc., 51 Franklin Street, Fifth Floor, Boston, MA  02110-1301, USA.
 */

/// <reference path="../vendor.d.ts/soundmanager.d.ts" />

import { Action } from 'kombo';
import { Observable, of as rxOf, zip } from 'rxjs';
import { expand, takeWhile, delay, concatMap, take } from 'rxjs/operators';
import { List, tuple, Dict, pipe } from 'cnc-tskit';

import { KontextPage } from '../app/main';
import { Kontext, TextTypes, ViewOptions } from '../types/common';
import { AjaxResponse } from '../types/ajaxResponses';
import { PageModel, DownloadType } from '../app/page';
import { PluginInterfaces } from '../types/plugins';
import { parseUrlArgs } from '../app/navigation';
import { MultiDict } from '../multidict';
import { init as concViewsInit, ViewPageModels, MainViews as ConcViews }
    from '../views/concordance/main';
import { LineSelectionModel, LineSelectionModelState } from '../models/concordance/lineSelection';
import { ConcDetailModel } from '../models/concordance/detail';
import { ConcordanceModel } from '../models/concordance/main';
import { QueryFormProperties, FirstQueryFormModel, fetchQueryFormArgs }
    from '../models/query/first';
import { UsageTipsModel } from '../models/usageTips';
import { CQLEditorModel } from '../models/query/cqleditor/model';
import { QueryReplayModel, LocalQueryFormData } from '../models/query/replay';
import { ActionName as QueryActionName } from '../models/query/actions';
import { FilterFormModel, FilterFormProperties, fetchFilterFormArgs } from '../models/query/filter';
import { ConcSampleModel, SampleFormProperties, fetchSampleFormArgs } from '../models/query/sample';
import { SwitchMainCorpModel, SwitchMainCorpFormProperties, fetchSwitchMainCorpFormArgs }
    from '../models/query/switchmc';
import { QuerySaveAsFormModel } from '../models/query/save';
import { TextTypesModel } from '../models/textTypes/main';
import { WithinBuilderModel } from '../models/query/withinBuilder';
import { VirtualKeyboardModel } from '../models/query/virtualKeyboard';
import { QueryContextModel } from '../models/query/context';
import { ConcSortModel, MultiLevelConcSortModel, SortFormProperties, fetchSortFormArgs,
    importMultiLevelArg } from '../models/query/sort';
import { CollFormModel, CollFormInputs } from '../models/coll/collForm';
import { MLFreqFormModel, TTFreqFormModel, FreqFormInputs, FreqFormProps }
    from '../models/freqs/freqForms';
import { FirstHitsModel } from '../models/query/firstHits';
<<<<<<< HEAD
import { Freq2DFormModel, CTFormInputs, CTFormProperties, AlignTypes } from '../models/freqs/ctFreqForm';
=======
import { Freq2DFormModel } from '../models/freqs/twoDimension/form';
>>>>>>> da4df925
import { ConcSaveModel } from '../models/concordance/save';
import { ConcDashboard } from '../models/concordance/dashboard';
import { TextTypesDistModel, TTCrit } from '../models/concordance/ttDistModel';
import { DummySyntaxViewModel } from '../models/concordance/syntax';
import { init as queryFormInit, MainViews as QueryMainViews } from '../views/query/first';
import { init as filterFormInit, FilterFormViews } from '../views/query/filter';
import { init as queryOverviewInit, OverviewViews as QueryOverviewViews }
    from '../views/query/overview';
import { init as sortFormInit, SortViews } from '../views/query/sort';
import { init as sampleFormInit, SampleFormViews } from '../views/query/miscActions';
import { init as analysisFrameInit, FormsViews as AnalysisFrameViews } from '../views/analysis';
import { init as collFormInit, FormsViews as CollFormsViews } from '../views/coll/forms';
import { init as freqFormInit, FormsViews as FreqFormViews } from '../views/freqs/forms';
import { LineSelGroupsRatiosChart } from '../charts/lineSelection';
import { ViewConfiguration, ConcSummary, ServerPagination, ServerLineData } from '../models/concordance/common';
import { RefsDetailModel } from '../models/concordance/refsDetail';
import tagHelperPlugin from 'plugins/taghelper/init';
import queryStoragePlugin from 'plugins/queryStorage/init';
import syntaxViewerInit from 'plugins/syntaxViewer/init';
import tokenConnectInit from 'plugins/tokenConnect/init';
import kwicConnectInit from 'plugins/kwicConnect/init';
import { openStorage, ConcLinesStorage } from '../models/concordance/selectionStorage';
import { Actions, ActionName } from '../models/concordance/actions';
import { QueryType } from '../models/query/common';
import { CTFormInputs, CTFormProperties } from '../models/freqs/twoDimension/common';

declare var require:any;
// weback - ensure a style (even empty one) is created for the page
require('styles/view.less');

export class QueryModels {
    queryModel:FirstQueryFormModel;
    filterModel:FilterFormModel;
    textTypesModel:TextTypesModel;
    queryHintModel:UsageTipsModel;
    withinBuilderModel:WithinBuilderModel;
    virtualKeyboardModel:VirtualKeyboardModel;
    queryContextModel:QueryContextModel;
    queryReplayModel:QueryReplayModel;
    sortModel:ConcSortModel;
    multiLevelConcSortModel:MultiLevelConcSortModel;
    sampleModel:ConcSampleModel;
    switchMcModel:SwitchMainCorpModel;
    saveAsFormModel:QuerySaveAsFormModel;
    firstHitsModel:FirstHitsModel;
    cqlEditorModel:CQLEditorModel;
}

interface RenderLinesDeps {
    ttModel:TextTypes.ITextTypesModel;
    lvprops:ViewConfiguration;
    qs:PluginInterfaces.QueryStorage.IPlugin;
    tagh:PluginInterfaces.TagHelper.IPlugin;
}

/**
 * This is the concordance viewing and operating model with
 * all attached subsequent form components (filters, sorting,...)
 * and manual line selection functionality.
 */
export class ViewPage {

    private static CHECK_CONC_DECAY = 1.08;

    private static CHECK_CONC_MAX_WAIT = 500;

    private layoutModel:PageModel;

    private viewModels:ViewPageModels;

    private queryModels:QueryModels;

    private concViews:ConcViews;

    private analysisViews:AnalysisFrameViews;

    private lineGroupsChart:LineSelGroupsRatiosChart;

    private queryFormViews:QueryMainViews;

    private queryOverviewViews:QueryOverviewViews;

    private filterFormViews:FilterFormViews;

    private sortFormViews:SortViews;

    private miscQueryOpsViews:SampleFormViews;

    private concFormsInitialArgs:AjaxResponse.ConcFormsInitialArgs;

    private collFormModel:CollFormModel;

    private collFormViews:CollFormsViews;

    private mlFreqModel:MLFreqFormModel;

    private ttFreqModel:TTFreqFormModel;

    private ctFreqFormModel:Freq2DFormModel;

    private freqFormViews:FreqFormViews;

    /**
     *
     * @param layoutModel
     * @param hasLockedGroups
     */
    constructor(layoutModel:PageModel) {
        this.layoutModel = layoutModel;
        this.queryModels = new QueryModels();
        this.concFormsInitialArgs = this.layoutModel.getConf<AjaxResponse.ConcFormsInitialArgs>('ConcFormsInitialArgs');
        this.handleBeforeUnload = this.handleBeforeUnload.bind(this);
        this.lineGroupsChart = new LineSelGroupsRatiosChart(
            this.layoutModel,
            this.layoutModel.getConf<Array<string>>('ChartExportFormats')
        );
    }

    private translate(s:string, values?:any):string {
        return this.layoutModel.translate(s, values);
    }

    private deserializeHashAction(v:string):Action {
        const [action, rawArgs] = (v || '').substr(1).split('/');
        const args = new MultiDict(parseUrlArgs(rawArgs || ''));
        return this.createFormAction(action, args);
    }

    private createFormAction(actionName:string, args:Kontext.IMultiDict):Action {
        switch (actionName) {
            case 'filter':
                return {
                    name: 'MAIN_MENU_SHOW_FILTER',
                    payload: args.toDict()
                };
            case 'sort':
            case 'sortx':
                return {
                    name: 'MAIN_MENU_SHOW_SORT',
                    payload: args.toDict()
                };
            case 'sample':
                return {
                    name: 'MAIN_MENU_SHOW_SAMPLE',
                    payload: args.toDict()
                };
            case 'shuffle':
                return {
                    name: 'MAIN_MENU_APPLY_SHUFFLE',
                    payload: args.toDict()
                };
            case 'edit_op':
                return {
                    name: QueryActionName.EditQueryOperation,
                    payload: {operationIdx: Number(args.head('operationIdx'))}
                };
            default:
                return null;
        }
    }

    /**
     *
     * @param rootElm
     * @param usePrevData
     */
    showGroupsStats(rootElm:HTMLElement, usePrevData:boolean):void {
        this.lineGroupsChart.showGroupsStats(
            rootElm,
            usePrevData,
            this.layoutModel.getConf<Kontext.FullCorpusIdent>('corpusIdent').id,
            [200, 200]
        );
    }

    private handleBeforeUnload(event:any):void {
        /*
        if (this.viewModels.lineSelectionModel.hasSelectedLines()) {
            event.returnValue = this.translate('global__are_you_sure_to_leave');
            return event.returnValue;
        } TODO !!! */
        return undefined; // !! any other value will cause the dialog window to be shown
    }

    /**
     * User must be notified in case he wants to leave the page but at the same time he
     * has selected some concordance lines without using them in a filter.
     */
    private onBeforeUnloadAsk():void {
        window.addEventListener('beforeunload', this.handleBeforeUnload);
    }

    /**
     *
     */
    private setupHistoryOnPopState():void {
        // register event to load lines via ajax in case user hits back
        this.layoutModel.getHistory().setOnPopState((event) => {
            if (event.state) {
                if (event.state['modalAction']) {
                    this.layoutModel.dispatcher.dispatch(event.state['modalAction']);

                } else if (event.state['pagination']) {
                    this.layoutModel.dispatcher.dispatch<Actions.RevisitPage>({
                        name: ActionName.RevisitPage,
                        payload: {
                            action: 'customPage',
                            pageNum: event.state['pageNum']
                        }
                    });
                }
            }
        });
    }

    renderLines(renderDeps:RenderLinesDeps,
            kwicConnectView:PluginInterfaces.KwicConnect.WidgetWiew):Observable<RenderLinesDeps> {
        return new Observable(observer => {
            renderDeps.lvprops.onReady = () => {
                observer.next(renderDeps);
                observer.complete();
            };
            try {
                this.layoutModel.renderReactComponent(
                    this.concViews.ConcordanceDashboard,
                    window.document.getElementById('conc-dashboard-mount'),
                    {
                        concViewProps: renderDeps.lvprops,
                        kwicConnectView
                    }
                );

            } catch (e) {
                console.error(e.stack);
                observer.error(e);
            }
        });
    }

    reloadHits():void {
        const linesPerPage = this.layoutModel.getConf<number>('ItemsPerPage');
        const applyData = (data:AjaxResponse.ConcStatus) => {
            this.layoutModel.dispatcher.dispatch<Actions.AsyncCalculationUpdated>({
                name: ActionName.AsyncCalculationUpdated,
                payload: {
                    finished: !!data.finished,
                    concsize: data.concsize,
                    relconcsize: data.relconcsize,
                    arf: data.arf,
                    fullsize: data.fullsize,
                    availPages: Math.ceil(data.concsize / linesPerPage)
                }
            });
        };

        const wsArgs = new MultiDict()
        wsArgs.set('corpusId', this.layoutModel.getCorpusIdent().id);
        wsArgs.set('cacheKey', this.layoutModel.getConf('ConcCacheKey'));
        const ws = this.layoutModel.openWebSocket(wsArgs);

        if (ws) {
            ws.onmessage = (evt:MessageEvent) => {
                const dataSrc = <string>evt.data;
                if (dataSrc) {
                    applyData(JSON.parse(evt.data));
                }
            };

            ws.onclose = (x) => {
                if (x.code > 1000) {
                    this.layoutModel.dispatcher.dispatch<Actions.AsyncCalculationFailed>({
                        name: ActionName.AsyncCalculationFailed,
                        payload: {}
                    });
                    this.layoutModel.showMessage('error', x.reason);
                }
            };

        } else {
            rxOf(ViewPage.CHECK_CONC_DECAY).pipe(
                expand(
                    (interval) => rxOf(interval * ViewPage.CHECK_CONC_DECAY)
                ),
                take(100), // just a safe limit
                concatMap(v => rxOf(v).pipe(delay(v * 1000))),
                concatMap(
                    (interval) => zip(
                        this.layoutModel.ajax$<AjaxResponse.ConcStatus>(
                            'GET',
                            this.layoutModel.createActionUrl('get_cached_conc_sizes'),
                            this.layoutModel.getConcArgs()
                        ),
                        rxOf(interval)
                    )
                ),
                takeWhile(
                    ([response, interval]) => interval < ViewPage.CHECK_CONC_MAX_WAIT &&
                        !response.finished,
                    true // true => emit also the last item (which already breaks the predicate)
                ),
            ).subscribe(
                ([response,]) => {
                    applyData(response);
                },
                (err) => {
                    this.layoutModel.dispatcher.dispatch<Actions.AsyncCalculationFailed>({
                        name: ActionName.AsyncCalculationFailed,
                        payload: {}
                    });
                    this.layoutModel.showMessage('error', err);
                }
            );
        }
    }

    /**
     * Ensures that view's URL is always reusable (which is not always
     * guaranteed implicitly - e.g. in case the form was submitted via POST
     * method).
     */
    private updateHistory():void {
        if (window.location.hash) {
            const hashedAction = this.deserializeHashAction(window.location.hash);
            if (hashedAction) {
                this.layoutModel.dispatcher.dispatch(hashedAction);
                return;
            }
        }

        const currAction = this.layoutModel.getConf<string>('currentAction');
        switch (currAction) {
            case 'filter':
            case 'sortx':
            case 'shuffle':
            case 'reduce': {
                this.layoutModel.getHistory().replaceState(
                    'view',
                    this.layoutModel.getConcArgs(),
                    {
                        modalAction: {
                            name: QueryActionName.EditLastQueryOperation,
                            payload: {
                                sourceId: this.layoutModel.getConcArgs()['q']
                            }
                        }
                    },
                    window.document.title
                );
                this.layoutModel.getHistory().pushState(
                    'view',
                    this.layoutModel.getConcArgs(),
                    {
                        pagination: true,
                        pageNum: this.viewModels.lineViewModel.getCurrentPage()
                    },
                    window.document.title
                );
            }
            break;
            default:
                this.layoutModel.getHistory().replaceState(
                    'view',
                    this.layoutModel.getConcArgs(),
                    {
                        pagination: true,
                        pageNum: this.viewModels.lineViewModel.getCurrentPage()
                    },
                    window.document.title
                );
            break;
        }
    }

    private getActiveCorpora():Array<string> {
        return [this.layoutModel.getCorpusIdent().id].concat(
                this.layoutModel.getConf<Array<string>>('alignedCorpora') || []);
    }

    /**
     *
     */
    private initQueryForm():void {
        const concFormArgs = this.layoutModel.getConf<{[ident:string]:AjaxResponse.ConcFormArgs}>(
            'ConcFormsArgs'
        );
        const queryFormArgs = fetchQueryFormArgs(concFormArgs);

        this.queryModels.queryHintModel = new UsageTipsModel(
            this.layoutModel.dispatcher,
            this.layoutModel.translate.bind(this.layoutModel)
        );
        this.queryModels.withinBuilderModel = new WithinBuilderModel(this.layoutModel.dispatcher,
                this.layoutModel);
        this.queryModels.virtualKeyboardModel = new VirtualKeyboardModel(
            this.layoutModel.dispatcher,
            this.layoutModel
        );
        this.queryModels.queryContextModel = new QueryContextModel(this.layoutModel.dispatcher);
        this.queryModels.saveAsFormModel = new QuerySaveAsFormModel(
            this.layoutModel.dispatcher,
            this.layoutModel,
            this.layoutModel.getConf<string>('concPersistenceOpId'),
            this.layoutModel.getConf<number>('concUrlTTLDays'),
            this.layoutModel.getConf<boolean>('concExplicitPersistenceUI')
        );

        const queryFormProps:QueryFormProperties = {
            corpora: this.getActiveCorpora(),
            availableAlignedCorpora: this.layoutModel.getConf<Array<Kontext.AttrItem>>(
                'availableAlignedCorpora'
            ),
            currQueryTypes: queryFormArgs.curr_query_types,
            currQueries: queryFormArgs.curr_queries,
            currPcqPosNegValues: queryFormArgs.curr_pcq_pos_neg_values,
            currIncludeEmptyValues: queryFormArgs.curr_include_empty_values,
            currLposValues: queryFormArgs.curr_lpos_values,
            currQmcaseValues: queryFormArgs.curr_qmcase_values,
            currDefaultAttrValues: queryFormArgs.curr_default_attr_values,
            subcorpList: this.layoutModel.getConf<Array<Kontext.SubcorpListItem>>('SubcorpList'),
            currentSubcorp: this.layoutModel.getCorpusIdent().usesubcorp,
            origSubcorpName: this.layoutModel.getCorpusIdent().origSubcorpName,
            isForeignSubcorpus: this.layoutModel.getCorpusIdent().foreignSubcorp,
            tagBuilderSupport: queryFormArgs.tag_builder_support,
            shuffleConcByDefault: this.layoutModel.getConf<boolean>('ShuffleConcByDefault'),
            forcedAttr: this.layoutModel.getConf<string>('ForcedAttr'),
            attrList: this.layoutModel.getConf<Array<Kontext.AttrItem>>('AttrList'),
            structAttrList: this.layoutModel.getConf<Array<Kontext.AttrItem>>('StructAttrList'),
            lemmaWindowSizes: [1, 2, 3, 4, 5, 7, 10, 15],
            posWindowSizes: [1, 2, 3, 4, 5, 7, 10, 15],
            hasLemma: queryFormArgs.has_lemma,
            tagsetDocs: queryFormArgs.tagset_docs,
            wPoSList: this.layoutModel.getConf<Array<{v:string; n:string}>>('Wposlist'),
            inputLanguages: this.layoutModel.getConf<{[corpname:string]:string}>('InputLanguages'),
            textTypesNotes: this.layoutModel.getConf<string>('TextTypesNotes'),
            selectedTextTypes: queryFormArgs.selected_text_types,
            useCQLEditor:this.layoutModel.getConf<boolean>('UseCQLEditor'),
            tagAttr: this.layoutModel.getConf<string>('tagAttr'),
            isAnonymousUser: this.layoutModel.getConf<boolean>('anonymousUser')
        };

        this.queryModels.queryModel = new FirstQueryFormModel(
            this.layoutModel.dispatcher,
            this.layoutModel,
            this.queryModels.textTypesModel,
            this.queryModels.queryContextModel,
            queryFormProps
        );

        this.queryModels.cqlEditorModel = new CQLEditorModel({
            dispatcher: this.layoutModel.dispatcher,
            pageModel: this.layoutModel,
            attrList: this.layoutModel.getConf<Array<Kontext.AttrItem>>('AttrList'),
            structAttrList: this.layoutModel.getConf<Array<Kontext.AttrItem>>('StructAttrList'),
            structList: this.layoutModel.getConf<Array<string>>('StructList'),
            tagAttr: this.layoutModel.getConf<string>('tagAttr'),
            isEnabled: this.layoutModel.getConf<boolean>('UseCQLEditor')
        });

        this.queryFormViews = queryFormInit({
            dispatcher: this.layoutModel.dispatcher,
            he: this.layoutModel.getComponentHelpers(),
            CorparchWidget: null, // no corpus selection widget here
            queryModel: this.queryModels.queryModel,
            textTypesModel: this.queryModels.textTypesModel,
            queryHintModel: this.queryModels.queryHintModel,
            withinBuilderModel: this.queryModels.withinBuilderModel,
            virtualKeyboardModel: this.queryModels.virtualKeyboardModel,
            queryContextModel: this.queryModels.queryContextModel,
            cqlEditorModel: this.queryModels.cqlEditorModel
        });
    }

    private initFilterForm(firstHitsModel:FirstHitsModel):void {
        const concFormsArgs = this.layoutModel.getConf<{[ident:string]:AjaxResponse.ConcFormArgs}>(
            'ConcFormsArgs'
        );
        const fetchArgs = <T>(key:(item:AjaxResponse.FilterFormArgs)=>T)=>fetchFilterFormArgs(
            concFormsArgs, this.concFormsInitialArgs.filter, key);

        const filterFormProps:FilterFormProperties = {
            filters: pipe(
                concFormsArgs,
                Dict.values(),
                List.filter(v => v.form_type === 'filter'),
                List.map(v => v.op_key)
            ),
            maincorps: fetchArgs<string>(item => item.maincorp),
            currPnFilterValues: fetchArgs<string>(item => item.pnfilter),
            currQueryTypes: fetchArgs<QueryType>(item => item.query_type),
            currQueries: fetchArgs<string>(item => item.query),
            currQmcaseValues: fetchArgs<boolean>(item => item.qmcase),
            currDefaultAttrValues: fetchArgs<string>(item => item.default_attr_value),
            currLposValues: fetchArgs<string>(item => item.lpos),
            currFilflVlaues: fetchArgs<string>(item => item.filfl),
            currFilfposValues: fetchArgs<string>(item => item.filfpos),
            currFiltposValues: fetchArgs<string>(item => item.filtpos),
            currInclkwicValues: fetchArgs<boolean>(item => item.inclkwic),
            tagBuilderSupport: fetchArgs<boolean>(item => item.tag_builder_support),
            withinArgValues: fetchArgs<number>(item => item.within),
            forcedAttr: this.layoutModel.getConf<string>('ForcedAttr'),
            attrList: this.layoutModel.getConf<Array<Kontext.AttrItem>>('AttrList'),
            structAttrList: this.layoutModel.getConf<Array<Kontext.AttrItem>>('StructAttrList'),
            lemmaWindowSizes: [1, 2, 3, 4, 5, 7, 10, 15],
            posWindowSizes: [1, 2, 3, 4, 5, 7, 10, 15],
            hasLemma: fetchArgs<boolean>(item => item.has_lemma),
            tagsetDoc: fetchArgs<string>(item => item.tagset_doc),
            wPoSList: this.layoutModel.getConf<Array<{v:string; n:string}>>('Wposlist'),
            inputLanguage: this.layoutModel.getConf<{[corpname:string]:string}>(
                'InputLanguages'
            )[this.layoutModel.getCorpusIdent().id],
            opLocks: fetchArgs<boolean>(item => item.form_type === 'locked'),
            useCQLEditor: this.layoutModel.getConf<boolean>('UseCQLEditor'),
            tagAttr: this.layoutModel.getConf<string>('tagAttr'),
            isAnonymousUser: this.layoutModel.getConf<boolean>('anonymousUser')
        };

        this.queryModels.filterModel = new FilterFormModel(
            this.layoutModel.dispatcher,
            this.layoutModel,
            this.queryModels.textTypesModel,
            this.queryModels.queryContextModel,
            filterFormProps,
            this.concFormsInitialArgs.filter
        );

        this.filterFormViews = filterFormInit(
            this.layoutModel.dispatcher,
            this.layoutModel.getComponentHelpers(),
            this.queryModels.filterModel,
            this.queryModels.queryHintModel,
            this.queryModels.withinBuilderModel,
            this.queryModels.virtualKeyboardModel,
            firstHitsModel,
            this.queryModels.cqlEditorModel
        );
    }

    private initSortForm():void {
        const concFormsArgs = this.layoutModel.getConf<{[ident:string]:AjaxResponse.ConcFormArgs}>(
            'ConcFormsArgs'
        );
        const fetchArgs = <T>(key:(item:AjaxResponse.SortFormArgs)=>T):Array<[string, T]>=>
            fetchSortFormArgs(concFormsArgs, key);
        const availAttrs = this.layoutModel.getConf<Array<Kontext.AttrItem>>('AttrList');

        const sortModelProps:SortFormProperties = {
            attrList: this.layoutModel.getConf<Array<Kontext.AttrItem>>('AttrList'),
            structAttrList: this.layoutModel.getConf<Array<Kontext.AttrItem>>('StructAttrList'),
            sattr: fetchArgs<string>(item => item.sattr),
            sbward: fetchArgs<string>(item => item.sbward),
            sicase: fetchArgs<string>(item => item.sicase),
            skey: fetchArgs<string>(item => item.skey),
            spos: fetchArgs<string>(item => item.spos),
            sortlevel : fetchArgs<number>(item => item.sortlevel),
            defaultFormAction : fetchSortFormArgs<string>(concFormsArgs, item => item.form_action),
            mlxattr : fetchArgs<Array<string>>(
                item => importMultiLevelArg<string>('mlxattr', item, (n)=>availAttrs[0].n)),
            mlxicase : fetchArgs<Array<string>>(
                item => importMultiLevelArg<string>('mlxicase', item)),
            mlxbward : fetchArgs<Array<string>>(
                item => importMultiLevelArg<string>('mlxbward', item)),
            mlxctx : fetchArgs<Array<string>>(
                item => importMultiLevelArg<string>('mlxctx', item)),
            mlxpos : fetchArgs<Array<number>>(
                item => importMultiLevelArg<number>('mlxpos', item)),
        };

        this.queryModels.sortModel = new ConcSortModel(
            this.layoutModel.dispatcher,
            this.layoutModel,
            sortModelProps,
            this.concFormsInitialArgs.sort
        );
        this.queryModels.multiLevelConcSortModel = new MultiLevelConcSortModel(
            this.layoutModel.dispatcher,
            this.layoutModel,
            sortModelProps,
            this.concFormsInitialArgs.sort
        );
        this.sortFormViews = sortFormInit({
            dispatcher: this.layoutModel.dispatcher,
            he: this.layoutModel.getComponentHelpers(),
            sortModel: this.queryModels.sortModel,
            multiLevelConcSortModel: this.queryModels.multiLevelConcSortModel
        });
    }

    private initSampleForm(switchMcModel:SwitchMainCorpModel):void {
        const concFormsArgs = this.layoutModel.getConf<{[ident:string]:AjaxResponse.ConcFormArgs}>(
            'ConcFormsArgs'
        );
        const fetchArg = <T>(key:(item:AjaxResponse.SampleFormArgs)=>T):Array<[string, T]>=>
            fetchSampleFormArgs(concFormsArgs, key);

        const sampleModelProps:SampleFormProperties = {
            rlines: fetchArg<string>(item => item.rlines)
        };

        this.queryModels.sampleModel = new ConcSampleModel(
            this.layoutModel.dispatcher,
            this.layoutModel,
            sampleModelProps,
            this.concFormsInitialArgs.sample
        );
        this.miscQueryOpsViews = sampleFormInit(
            this.layoutModel.dispatcher,
            this.layoutModel.getComponentHelpers(),
            this.queryModels.sampleModel,
            switchMcModel
        );
    }

    private initSwitchMainCorpForm():void {
        const concFormsArgs = this.layoutModel.getConf<{[ident:string]:AjaxResponse.ConcFormArgs}>(
            'ConcFormsArgs');
        const fetchArg = <T>(key:(item:AjaxResponse.SwitchMainCorpArgs)=>T):Array<[string, T]>=>
            fetchSwitchMainCorpFormArgs(concFormsArgs, key);

        const switchMainCorpProps:SwitchMainCorpFormProperties = {
            maincorp: fetchArg<string>(item => item.maincorp)
        };

        this.queryModels.switchMcModel = new SwitchMainCorpModel(
            this.layoutModel.dispatcher,
            this.layoutModel,
            switchMainCorpProps,
            this.concFormsInitialArgs.switchmc
        );
    }

    private initFirsthitsForm():void {
        this.queryModels.firstHitsModel = new FirstHitsModel(
            this.layoutModel.dispatcher,
            this.layoutModel,
            this.concFormsInitialArgs.firsthits
        );
    }

    /**
     *
     */
    initQueryOverviewArea(taghelperPlugin:PluginInterfaces.TagHelper.IPlugin,
                    queryStoragePlugin:PluginInterfaces.QueryStorage.IPlugin):void {
        this.queryModels.queryReplayModel = new QueryReplayModel({
            dispatcher: this.layoutModel.dispatcher,
            pageModel: this.layoutModel,
            replayModelDeps: {
                queryModel: this.queryModels.queryModel,
                filterModel: this.queryModels.filterModel,
                sortModel: this.queryModels.sortModel,
                mlConcSortModel: this.queryModels.multiLevelConcSortModel,
                sampleModel: this.queryModels.sampleModel,
                textTypesModel: this.queryModels.textTypesModel,
                switchMcModel: this.queryModels.switchMcModel,
                firstHitsModel: this.queryModels.firstHitsModel,
                queryContextModel: this.queryModels.queryContextModel
            },
            currentOperations: this.layoutModel.getConf<Array<Kontext.QueryOperation>>(
                'queryOverview') || [],
            concArgsCache: this.layoutModel.getConf<LocalQueryFormData>('ConcFormsArgs')
        });

        this.queryOverviewViews = queryOverviewInit({
            dispatcher: this.layoutModel.dispatcher,
            he: this.layoutModel.getComponentHelpers(),
            viewDeps: {
                QueryFormView: this.queryFormViews.QueryFormLite,
                FilterFormView: this.filterFormViews.FilterForm,
                SubHitsForm: this.filterFormViews.SubHitsForm,
                FirstHitsForm: this.filterFormViews.FirstHitsForm,
                SortFormView: this.sortFormViews.SortForm,
                SampleForm: this.miscQueryOpsViews.SampleForm,
                ShuffleForm: this.miscQueryOpsViews.ShuffleForm,
                SwitchMainCorpForm: this.miscQueryOpsViews.SwitchMainCorpForm
            },
            queryReplayModel: this.queryModels.queryReplayModel,
            mainMenuModel: this.layoutModel.getModels().mainMenuModel,
            querySaveAsModel: this.queryModels.saveAsFormModel
        });

        this.layoutModel.renderReactComponent(
            this.queryOverviewViews.QueryToolbar,
            window.document.getElementById('query-overview-mount'),
            {
                corpname: this.layoutModel.getCorpusIdent().id,
                humanCorpname: this.layoutModel.getCorpusIdent().name,
                usesubcorp: this.layoutModel.getCorpusIdent().usesubcorp,
                origSubcorpName: this.layoutModel.getCorpusIdent().origSubcorpName,
                foreignSubcorp: this.layoutModel.getCorpusIdent().foreignSubcorp,
                queryFormProps: {
                    formType: Kontext.ConcFormTypes.QUERY,
                    tagHelperView: this.layoutModel.isNotEmptyPlugin(taghelperPlugin) ?
                            taghelperPlugin.getWidgetView(
                                this.layoutModel.getCorpusIdent().id,
                                this.layoutModel.getNestedConf<
                                    Array<PluginInterfaces.TagHelper.TagsetInfo>>(
                                        'pluginData', 'taghelper', 'corp_tagsets')
                            ) :
                            null,
                    queryStorageView: queryStoragePlugin.getWidgetView(),
                    corpname: this.layoutModel.getCorpusIdent().id
                },
                filterFormProps: {
                    formType: Kontext.ConcFormTypes.FILTER,
                    tagHelperView: this.layoutModel.isNotEmptyPlugin(taghelperPlugin) ?
                            taghelperPlugin.getWidgetView(
                                this.layoutModel.getCorpusIdent().id,
                                this.layoutModel.getNestedConf<
                                Array<PluginInterfaces.TagHelper.TagsetInfo>>(
                                    'pluginData', 'taghelper', 'corp_tagsets')
                            ) :
                            null,
                    queryStorageView: queryStoragePlugin.getWidgetView(),
                    filterId: '__new__'
                },
                filterSubHitsFormProps: {
                    formType: Kontext.ConcFormTypes.SUBHITS,
                    submitFn:() => {
                        const args = this.layoutModel.getConcArgs();
                        window.location.href = this.layoutModel.createActionUrl(
                            'filter_subhits', args.items());
                    },
                    opKey: undefined
                },
                filterFirstDocHitsFormProps: {
                    formType: Kontext.ConcFormTypes.FIRSTHITS,
                    opKey: undefined,
                },
                sortFormProps: {
                    formType: Kontext.ConcFormTypes.SORT,
                    sortId: undefined
                },
                shuffleFormProps: {
                    formType: Kontext.ConcFormTypes.SHUFFLE,
                    lastOpSize: 0,
                    shuffleMinResultWarning: this.layoutModel.getConf<number>(
                        'ShuffleMinResultWarning'
                    ),
                    shuffleSubmitFn: () => {
                        const args = this.layoutModel.getConcArgs();
                        window.location.href = this.layoutModel.createActionUrl(
                            'shuffle', args.items());
                    }
                },
                switchMcFormProps: {
                    formType: Kontext.ConcFormTypes.SWITCHMC,
                    opKey: undefined
                }
            }
        );
    }

    initAnalysisViews(ttModel:TextTypes.ITextTypesModel):void {
        const attrs = this.layoutModel.getConf<Array<Kontext.AttrItem>>('AttrList');
        // ------------------ coll ------------
        const collFormInputs = this.layoutModel.getConf<CollFormInputs>('CollFormProps');
        this.collFormModel = new CollFormModel(
            this.layoutModel.dispatcher,
            this.layoutModel,
            {
                attrList: attrs,
                cattr: collFormInputs.cattr || attrs[0].n,
                cfromw: collFormInputs.cfromw,
                ctow: collFormInputs.ctow,
                cminfreq: collFormInputs.cminfreq,
                cminbgr: collFormInputs.cminbgr,
                cbgrfns: collFormInputs.cbgrfns,
                csortfn: collFormInputs.csortfn
            }
        );
        this.collFormViews = collFormInit(
            this.layoutModel.dispatcher,
            this.layoutModel.getComponentHelpers(),
            this.collFormModel
        );
        // ------------------ freq ------------
        const structAttrs = this.layoutModel.getConf<Array<Kontext.AttrItem>>('StructAttrList');
        const freqFormInputs = this.layoutModel.getConf<FreqFormInputs>('FreqFormProps');
        const initFreqLevel = this.layoutModel.getConf<number>('InitialFreqLevel');

        const freqFormProps:FreqFormProps = {
            structAttrList: structAttrs,
            fttattr: freqFormInputs.fttattr,
            ftt_include_empty: freqFormInputs.ftt_include_empty,
            flimit: freqFormInputs.flimit,
            freq_sort: freqFormInputs.freq_sort,
            attrList: attrs,
            mlxattr: List.repeat(() => attrs[0].n, initFreqLevel),
            mlxicase: List.repeat(() => false, initFreqLevel),
            mlxctx: List.repeat(() => '0>0', initFreqLevel),  // = "Node'"
            alignType: List.repeat(() => AlignTypes.LEFT, initFreqLevel),
        }
        this.mlFreqModel = new MLFreqFormModel(
            this.layoutModel.dispatcher,
            this.layoutModel,
            freqFormProps,
            this.layoutModel.getConf<number>('multilevelFreqDistMaxLevels')
        );
        this.ttFreqModel = new TTFreqFormModel(
            this.layoutModel.dispatcher,
            this.layoutModel,
            freqFormProps
        );

        // ------------------ contingency table ----------
        const ctFormInputs = this.layoutModel.getConf<CTFormInputs>('CTFreqFormProps');
        const ctFormProps:CTFormProperties = {
            attrList: attrs,
            structAttrList: this.layoutModel.getConf<Array<Kontext.AttrItem>>('StructAttrList'),
            ctattr1: ctFormInputs.ctattr1,
            ctattr2: ctFormInputs.ctattr2,
            ctfcrit1: ctFormInputs.ctfcrit1,
            ctfcrit2: ctFormInputs.ctfcrit2,
            ctminfreq: ctFormInputs.ctminfreq,
            ctminfreq_type: ctFormInputs.ctminfreq_type,
            usesAdHocSubcorpus: ttModel.usesAdHocSubcorpus(),
            selectedTextTypes: ttModel.exportSelections(false)
        };

        this.ctFreqFormModel = new Freq2DFormModel(
            this.layoutModel.dispatcher,
            this.layoutModel,
            ctFormProps
        );

        this.freqFormViews = freqFormInit(
            this.layoutModel.dispatcher,
            this.layoutModel.getComponentHelpers(),
            this.mlFreqModel,
            this.ttFreqModel,
            this.ctFreqFormModel
        );
        this.analysisViews = analysisFrameInit({
            dispatcher: this.layoutModel.dispatcher,
            he: this.layoutModel.getComponentHelpers(),
            collViews: this.collFormViews,
            freqViews: this.freqFormViews,
            mainMenuModel: this.layoutModel.getModels().mainMenuModel
        });
        this.layoutModel.renderReactComponent(
            this.analysisViews.AnalysisFrame,
            window.document.getElementById('analysis-forms-mount'),
            {
                initialFreqFormVariant: 'ml'
            }
        );
    }

    private initKeyShortcuts():void {
        const actionMap = this.layoutModel.getModels().mainMenuModel.exportKeyShortcutActions();
        actionMap.register(
            69,
            null,
            'DASHBOARD_TOGGLE_EXTENDED_INFO',
            {}
        );
        this.layoutModel.addGlobalKeyEventHandler((evt:KeyboardEvent) => {
            if (document.activeElement === document.body &&
                    !evt.ctrlKey && !evt.altKey && !evt.metaKey) {
                const action = actionMap.get(evt.keyCode, evt.shiftKey ? 'shift' : null);
                if (action) {
                    this.layoutModel.dispatcher.dispatch({
                        name: action.message,
                        payload: action.args
                    });
                }
            }
        });
    }

    private initTextTypesModel():TextTypes.ITextTypesModel {
        this.queryModels.textTypesModel = new TextTypesModel(
            this.layoutModel.dispatcher,
            this.layoutModel.pluginApi(),
            this.layoutModel.getConf<any>('textTypesData')
        );
        const concFormArgs = this.layoutModel.getConf<{[ident:string]:AjaxResponse.ConcFormArgs}>(
            'ConcFormsArgs'
        );
        const queryFormArgs = fetchQueryFormArgs(concFormArgs);
        // we restore checked text types but with no bib-mapping; hidden IDs are enough here as
        // the pop-up query form does not display text-types form (yet the values are still
        // applied thanks to this).
        this.queryModels.textTypesModel.applyCheckedItems(queryFormArgs.selected_text_types, {});
        return this.queryModels.textTypesModel;
    }

    private initTokenConnect():PluginInterfaces.TokenConnect.IPlugin {
        if (this.layoutModel.pluginIsActive('token_connect')) {
            return tokenConnectInit(
                this.layoutModel.pluginApi(),
                this.layoutModel.getConf<Array<string>>('alignedCorpora')
            );

        } else {
            return null;
        }
    }

    private initModels(ttModel:TextTypes.ITextTypesModel,
                syntaxViewer:PluginInterfaces.SyntaxViewer.IPlugin,
                tokenConnect:PluginInterfaces.TokenConnect.IPlugin):ViewConfiguration {

        const concSummaryProps:ConcSummary = {
            concSize: this.layoutModel.getConf<number>('ConcSize'),
            fullSize: this.layoutModel.getConf<number>('FullSize'),
            sampledSize: this.layoutModel.getConf<number>('SampledSize'),
            ipm: this.layoutModel.getConf<number>('ResultIpm'),
            arf: this.layoutModel.getConf<number>('ResultArf'),
            isShuffled: this.layoutModel.getConf<boolean>('ResultShuffled')
        };
        const lineViewProps:ViewConfiguration = {
            basePosAttr: this.layoutModel.getConf<string>('baseAttr'),
            baseViewAttr: this.layoutModel.getConcArgs().head('base_viewattr'),
            activePosAttrs: this.layoutModel.getConcArgs().head('attrs').split(','),
            anonymousUser: this.layoutModel.getConf<boolean>('anonymousUser'),
            ViewMode: this.layoutModel.getConf<'kwic'|'sen'|'align'>('ViewMode'),
            AttrAllpos: this.layoutModel.getConf<ViewOptions.PosAttrViewScope>('AttrAllpos'),
            AttrViewMode: this.layoutModel.getConf<ViewOptions.PosAttrViewMode>('AttrViewMode'),
            ShowLineNumbers: this.layoutModel.getConf<boolean>('ShowLineNumbers'),
            KWICCorps: this.layoutModel.getConf<Array<string>>('KWICCorps'),
            CorporaColumns: List.map(
                v => ({n: v.n, label: v.label, visible: true}),
                this.layoutModel.getConf<Array<Kontext.AttrItem>>('CorporaColumns')
            ),
            SortIdx: this.layoutModel.getConf<Array<{page:number; label:string}>>('SortIdx'),
            NumItemsInLockedGroups: this.layoutModel.getConf<number>('NumLinesInGroups'),
            baseCorpname: this.layoutModel.getCorpusIdent().id,
            subCorpName: this.layoutModel.getCorpusIdent().usesubcorp,
            origSubCorpName: this.layoutModel.getCorpusIdent().origSubcorpName,
            pagination: this.layoutModel.getConf<ServerPagination>('Pagination'),
            currentPage: this.layoutModel.getConf<number>('FromPage'),
            mainCorp: this.layoutModel.getConcArgs()['maincorp'],
            concSummary: concSummaryProps,
            Unfinished: this.layoutModel.getConf<boolean>('Unfinished'),
            FastAdHocIpm: this.layoutModel.getConf<boolean>('FastAdHocIpm'),
            canSendEmail: this.layoutModel.getConf<boolean>('canSendMail'),
            ShowConcToolbar: this.layoutModel.getConf<boolean>('ShowConcToolbar'),
            SpeakerIdAttr: this.layoutModel.getConf<[string, string]>('SpeakerIdAttr'),
            SpeechSegment: this.layoutModel.getConf<[string, string]>('SpeechSegment'),
            SpeechOverlapAttr: this.layoutModel.getConf<[string, string]>('SpeechOverlapAttr'),
            SpeechOverlapVal: this.layoutModel.getConf<string>('SpeechOverlapVal'),
            SpeechAttrs: this.layoutModel.getConf<Array<string>>('SpeechAttrs'),
            StructCtx: this.layoutModel.getConf<string>('StructCtx'),
            WideCtxGlobals: this.layoutModel.getConf<Array<[string, string]>>('WideCtxGlobals'),
            useSafeFont: this.layoutModel.getConf<boolean>('ConcUseSafeFont'),
            supportsSyntaxView: this.layoutModel.pluginIsActive('syntax_viewer'),
            supportsTokenConnect: tokenConnect ? tokenConnect.providesAnyTokenInfo() : false,
            anonymousUserConcLoginPrompt: this.layoutModel.getConf<boolean>(
                'anonymousUserConcLoginPrompt'
            ),
            onSyntaxPaneReady: (tokenNumber, kwicLength) => {
                syntaxViewer.render(
                    document.getElementById('syntax-view-pane'),
                    tokenNumber,
                    kwicLength
                );
            },
            onSyntaxPaneClose: () => {
                syntaxViewer.close();
            },
            onReady: ()=>undefined
        };

        this.viewModels = new ViewPageModels();
        this.viewModels.userInfoModel = this.layoutModel.getModels().userInfoModel;
        this.viewModels.mainMenuModel = this.layoutModel.getModels().mainMenuModel;

        this.viewModels.usageTipsModel = new UsageTipsModel(
            this.layoutModel.dispatcher,
            s => this.layoutModel.translate(s)
        );

        const lineSelStorage:ConcLinesStorage<LineSelectionModelState> = openStorage(
            this.layoutModel.dispatcher,
            (err:Error)=>{}
        );

        this.viewModels.lineViewModel = new ConcordanceModel(
            this.layoutModel,
            this.layoutModel.dispatcher,
            new ConcSaveModel({
                dispatcher: this.layoutModel.dispatcher,
                layoutModel: this.layoutModel,
                concSize: this.layoutModel.getConf<number>('ConcSize'),
                saveLinkFn: this.setDownloadLink.bind(this),
                quickSaveRowLimit: this.layoutModel.getConf<number>('QuickSaveRowLimit')
            }),
            syntaxViewer,
            ttModel,
            lineViewProps,
            this.layoutModel.getConf<Array<ServerLineData>>('Lines')
        );

        this.viewModels.lineSelectionModel = new LineSelectionModel({
            layoutModel: this.layoutModel,
            dispatcher: this.layoutModel.dispatcher,
            clStorage: lineSelStorage,
            onLeavePage: () => {
                window.removeEventListener('beforeunload', this.handleBeforeUnload);
            }
        });

        this.viewModels.concDetailModel = new ConcDetailModel(
            this.layoutModel,
            this.layoutModel.dispatcher,
            lineViewProps.StructCtx,
            {
                speakerIdAttr: lineViewProps.SpeakerIdAttr,
                speechSegment: lineViewProps.SpeechSegment,
                speechAttrs: lineViewProps.SpeechAttrs,
                speechOverlapAttr: lineViewProps.SpeechOverlapAttr,
                speechOverlapVal: lineViewProps.SpeechOverlapVal
            },
            lineViewProps.WideCtxGlobals,
            tokenConnect
        );
        this.viewModels.refsDetailModel = new RefsDetailModel(
            this.layoutModel,
            this.layoutModel.dispatcher
        );

        const showFreqInfo = this.layoutModel.getConf<TTCrit>('TTCrit').length > 0 &&
                this.layoutModel.getConf<Array<string>>(
                    'ConcDashboardModules').indexOf('freqs') > -1;
        this.viewModels.dashboardModel = new ConcDashboard(
            this.layoutModel.dispatcher,
            this.layoutModel,
            {
                showFreqInfo,
                hasKwicConnect: this.layoutModel.pluginIsActive('kwic_connect')
            }
        );
        if (showFreqInfo) {
            this.viewModels.ttDistModel = new TextTypesDistModel(
                this.layoutModel.dispatcher,
                this.layoutModel,
                this.viewModels.lineViewModel,
                {
                    ttCrit: this.layoutModel.getConf<TTCrit>('TTCrit')
                }
            );
        }
        return lineViewProps;
    }

    setDownloadLink(filename:string, url:string) {
        this.layoutModel.bgDownload(filename, DownloadType.CONCORDANCE, url);
    }

    init():void {
        const numLinesInGroups = this.layoutModel.getConf<number>('NumLinesInGroups');
        const disabledMenuItems = numLinesInGroups > 0 ?
            [
                tuple('menu-filter', null),
                tuple('menu-concordance', 'sorting'),
                tuple('menu-concordance', 'shuffle'),
                tuple('menu-concordance', 'sample')
            ] :
            [
                tuple('menu-concordance', 'sorting'),
                tuple('menu-concordance', 'shuffle'),
                tuple('menu-concordance', 'sample')
            ];

        this.layoutModel.init(true, disabledMenuItems, () => {
            const ttModel = this.initTextTypesModel();
            let syntaxViewerModel:PluginInterfaces.SyntaxViewer.IPlugin =
                syntaxViewerInit(this.layoutModel.pluginApi());
            if (!this.layoutModel.isNotEmptyPlugin(syntaxViewerModel)) {
                syntaxViewerModel = new DummySyntaxViewModel(this.layoutModel.dispatcher, {});
            }
            const lineViewProps = this.initModels(
                ttModel,
                syntaxViewerModel,
                this.initTokenConnect()
            );
            // we must handle non-React widgets:
            lineViewProps.onChartFrameReady = (usePrevData:boolean) => {
                this.showGroupsStats(
                    <HTMLElement>document.querySelector('#selection-actions .chart-area'),
                    usePrevData
                );
            };
            this.concViews = concViewsInit({
                dispatcher: this.layoutModel.dispatcher,
                he: this.layoutModel.getComponentHelpers(),
                ...this.viewModels
            });
            const tagHelperPlg = tagHelperPlugin(this.layoutModel.pluginApi());
            const queryStoragePlg = queryStoragePlugin(
                this.layoutModel.pluginApi(),
                0,
                this.layoutModel.getConf<number>('QueryHistoryPageNumRecords'),
                this.layoutModel.getConf<number>('QueryHistoryPageNumRecords')
            );
            this.setupHistoryOnPopState();
            this.onBeforeUnloadAsk();
            this.initQueryForm();
            this.initFirsthitsForm();
            this.initFilterForm(this.queryModels.firstHitsModel);
            this.initSortForm();
            this.initSwitchMainCorpForm();
            this.initSampleForm(this.queryModels.switchMcModel);
            this.initQueryOverviewArea(tagHelperPlg, queryStoragePlg);
            this.initAnalysisViews(ttModel);
            this.initKeyShortcuts();
            this.updateHistory();
            if (this.layoutModel.getConf<boolean>('Unfinished')) {
                this.reloadHits();
            }
            this.renderLines(
                {
                    ttModel,
                    lvprops: lineViewProps,
                    qs: queryStoragePlg,
                    tagh: tagHelperPlg
                },
                this.layoutModel.pluginIsActive('kwic_connect') ?
                    kwicConnectInit(
                        this.layoutModel.pluginApi(),
                        this.viewModels.lineViewModel,
                        this.layoutModel.getConf<Array<string>>('alignedCorpora')
                    ).getView() :
                    null

            ).subscribe(
                () => undefined,
                (err) => this.layoutModel.showMessage('error', err)
            );
        });
    }
}

export function init(conf):void {
    new ViewPage(new KontextPage(conf)).init();
};<|MERGE_RESOLUTION|>--- conflicted
+++ resolved
@@ -58,11 +58,7 @@
 import { MLFreqFormModel, TTFreqFormModel, FreqFormInputs, FreqFormProps }
     from '../models/freqs/freqForms';
 import { FirstHitsModel } from '../models/query/firstHits';
-<<<<<<< HEAD
-import { Freq2DFormModel, CTFormInputs, CTFormProperties, AlignTypes } from '../models/freqs/ctFreqForm';
-=======
 import { Freq2DFormModel } from '../models/freqs/twoDimension/form';
->>>>>>> da4df925
 import { ConcSaveModel } from '../models/concordance/save';
 import { ConcDashboard } from '../models/concordance/dashboard';
 import { TextTypesDistModel, TTCrit } from '../models/concordance/ttDistModel';
@@ -87,7 +83,7 @@
 import { openStorage, ConcLinesStorage } from '../models/concordance/selectionStorage';
 import { Actions, ActionName } from '../models/concordance/actions';
 import { QueryType } from '../models/query/common';
-import { CTFormInputs, CTFormProperties } from '../models/freqs/twoDimension/common';
+import { CTFormInputs, CTFormProperties, AlignTypes } from '../models/freqs/twoDimension/common';
 
 declare var require:any;
 // weback - ensure a style (even empty one) is created for the page
