--- conflicted
+++ resolved
@@ -631,11 +631,7 @@
                 overviewViews.OverviewArea,
                 window.document.getElementById('general-overview-mount'),
                 {
-<<<<<<< HEAD
-                    userId: this.getConf<number>('userId')
-=======
                     isLocalUiLang: this.getConf<boolean>('isLocalUiLang')
->>>>>>> 9d9bf3b2
                 }
             );
         }
