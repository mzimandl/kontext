--- conflicted
+++ resolved
@@ -352,29 +352,14 @@
                     state.firstName.isInvalid = !!action.payload.errors.first_name;
                     state.firstName.errorDesc = action.payload.errors.first_name;
 
-<<<<<<< HEAD
                     state.lastName.isInvalid = !!action.payload.errors.last_name;
                     state.lastName.errorDesc = action.payload.errors.last_name;
-=======
-                    } else {
-                        state.lastName.isInvalid = false;
-                        state.lastName.errorDesc = undefined;
-                    }
-                    if (Dict.hasKey('affiliation', data)) {
-                        state.affiliation.isInvalid = true;
-                        state.affiliation.errorDesc = data['affiliation'];
-
-                    } else {
-                        state.affiliation.isInvalid = false;
-                        state.affiliation.errorDesc = undefined;
-                    }
-                    if (Dict.hasKey('email', data)) {
-                        state.email.isInvalid = true;
-                        state.email.errorDesc = data['email'];
->>>>>>> 9cba19ec
 
                     state.email.isInvalid = !!action.payload.errors.email;
                     state.email.errorDesc = action.payload.errors.email;
+
+                    state.affiliation.isInvalid = !!action.payload.errors.affiliation;
+                    state.affiliation.errorDesc = action.payload.errors.affiliation;
 
                 } else {
                     state.isFinished = true;
