/*
 * Copyright (c) 2016 Charles University in Prague, Faculty of Arts,
 *                    Institute of the Czech National Corpus
 * Copyright (c) 2016 Tomas Machalek <tomas.machalek@gmail.com>
 *
 * This program is free software; you can redistribute it and/or
 * modify it under the terms of the GNU General Public License
 * as published by the Free Software Foundation; version 2
 * dated June, 1991.
 *
 * This program is distributed in the hope that it will be useful,
 * but WITHOUT ANY WARRANTY; without even the implied warranty of
 * MERCHANTABILITY or FITNESS FOR A PARTICULAR PURPOSE.  See the
 * GNU General Public License for more details.

 * You should have received a copy of the GNU General Public License
 * along with this program; if not, write to the Free Software
 * Foundation, Inc., 51 Franklin Street, Fifth Floor, Boston, MA  02110-1301, USA.
 */
import * as React from 'react';
import { IActionDispatcher, StatelessModel, BoundWithProps } from 'kombo';
import { Kontext, KeyCodes } from '../../types/common';
import { AppendQueryInputAction, SetQueryInputAction } from '../../models/query/common';
import { PluginInterfaces } from '../../types/plugins';
import { TagBuilderBaseState } from './common';
import * as Immutable from 'immutable';

export function init(
    dispatcher:IActionDispatcher,
    he:Kontext.ComponentHelpers,
    models:Immutable.Map<string, StatelessModel<TagBuilderBaseState>>,
<<<<<<< HEAD
    views: Immutable.Map<string, any>) {
    
    const layoutViews = he.getLayoutViews();

    // ------------------------------ <InsertButton /> ----------------------------

=======
    views:Immutable.Map<string, any>) {

    const layoutViews = he.getLayoutViews();

    // ------------------------------ <InsertButton /> ----------------------------

>>>>>>> 898d0080
    const InsertButton:React.SFC<{onClick:(evt:React.MouseEvent<{}>)=>void}> = (props) => {
        return (
            <button className="util-button" type="button"
                    value="insert" onClick={props.onClick}>
                {he.translate('taghelper__insert_btn')}
            </button>
        );
    }

    // ------------------------------ <UndoButton /> ----------------------------

    const UndoButton:React.SFC<{onClick:(evt:React.MouseEvent<{}>)=>void; enabled:boolean}> = (props) => {
        if (props.enabled) {
            return (
                <button type="button" className="util-button" value="undo"
                        onClick={props.onClick}>
                    {he.translate('taghelper__undo')}
                </button>
            );

        } else {
            return (
                <span className="util-button disabled">
                    {he.translate('taghelper__undo')}
                </span>
            );
        }
    };

    // ------------------------------ <ResetButton /> ----------------------------

    const ResetButton:React.SFC<{onClick:(evt:React.MouseEvent<{}>)=>void; enabled:boolean}> = (props) => {
        if (props.enabled) {
            return (
                <button type="button" className="util-button cancel"
                        value="reset" onClick={props.onClick}>
                    {he.translate('taghelper__reset')}
                </button>
            );

        } else {
            return (
                <span className="util-button disabled">
                    {he.translate('taghelper__reset')}
                </span>
            );
        }
    };


    // ------------------------------ <TagButtons /> ----------------------------

    const TagButtons:React.SFC<{
                range:[number, number];
                sourceId:string;
                onInsert?:()=>void;
                canUndo:boolean;
                rawPattern:string;
                generatedQuery:string;
                actionPrefix:string;
            }> = (props) => {

        const buttonClick = (evt) => {
            if (evt.target.value === 'reset') {
                dispatcher.dispatch({
                    name: 'TAGHELPER_RESET',
                    payload: {}
                });

            } else if (evt.target.value === 'undo') {
                dispatcher.dispatch({
                    name: 'TAGHELPER_UNDO',
                    payload: {}
                });

            } else if (evt.target.value === 'insert') {
                if (Array.isArray(props.range) && props.range[0] && props.range[1]) {
                    const query = `"${props.rawPattern}"`;
                    dispatcher.dispatch<SetQueryInputAction>({
                        name: `${props.actionPrefix}QUERY_INPUT_SET_QUERY`,
                        payload: {
                            sourceId: props.sourceId,
                            query: query,
                            insertRange: [props.range[0], props.range[1]],
                            rawAnchorIdx: null,
                            rawFocusIdx: null
                        }
                    });

                } else {
                    dispatcher.dispatch<AppendQueryInputAction>({
                        name: props.actionPrefix + 'QUERY_INPUT_APPEND_QUERY',
                        payload: {
                            sourceId: props.sourceId,
                            query: `[${props.generatedQuery}]`
                        }
                    });
                }
                dispatcher.dispatch({
                    name: 'TAGHELPER_RESET',
                    payload: {}
                });
                if (typeof props.onInsert === 'function') {
                    props.onInsert();
                }
            }
        };

        return (
            <div className="buttons">
                <InsertButton onClick={buttonClick} />
                <UndoButton onClick={buttonClick} enabled={props.canUndo} />
                <ResetButton onClick={buttonClick} enabled={props.canUndo} />
            </div>
        );
    };


    // ------------------------------ <TagDisplay /> ----------------------------

    const TagDisplay:React.SFC<{
        onEscKey:()=>void;
        generatedQuery:string;
    }> = (props) => {


    const keyEventHandler = (evt:React.KeyboardEvent<{}>) => {
        evt.preventDefault();
        evt.stopPropagation();
        if (typeof props.onEscKey === 'function' && evt.keyCode === KeyCodes.ESC) {
            props.onEscKey();
        }
    };

    return <input type="text" className="tag-display-box" value={props.generatedQuery}
                onKeyDown={keyEventHandler} readOnly
                ref={item => item ? item.focus() : null} />;
    }


    // ------------------------------ <TagBuilder /> ----------------------------

    type ActiveTagBuilderProps = PluginInterfaces.TagHelper.ViewProps & {activeView:React.ComponentClass|React.SFC};

    class TagBuilder extends React.Component<ActiveTagBuilderProps & TagBuilderBaseState> {

        constructor(props) {
            super(props);
        }

        componentDidMount() {
            dispatcher.dispatch({
                name: 'TAGHELPER_GET_INITIAL_DATA',
                payload: {}
            });
        }

        render() {
<<<<<<< HEAD
            
=======

>>>>>>> 898d0080
            return <div>
                <h3>{he.translate('taghelper__create_tag_heading')}</h3>
                {
                    this.props.isBusy ?
                    <img className="loader" src={he.createStaticUrl('img/ajax-loader-bar.gif')}
                            title={he.translate('global__loading')}
                            alt={he.translate('global__loading')} /> :
                    null
                }
                <div className="tag-header">
                    <TagDisplay generatedQuery={this.props.generatedQuery} onEscKey={this.props.onEscKey} />
                    <TagButtons sourceId={this.props.sourceId}
                                onInsert={this.props.onInsert}
                                canUndo={this.props.canUndo}
                                range={this.props.range}
                                actionPrefix={this.props.actionPrefix}
                                rawPattern={this.props.rawPattern}
                                generatedQuery={this.props.generatedQuery} />
                </div>
                <this.props.activeView {...this.props} />
            </div>;
        }
    }
   
    const AvailableTagBuilderBound = models.map(model => BoundWithProps<ActiveTagBuilderProps, TagBuilderBaseState>(TagBuilder, model));

    const ActiveTagBuilder:React.SFC<PluginInterfaces.TagHelper.ViewProps> = (props) => {
        const [activeView, setActiveView] = React.useState(views.keySeq().first());
        const TagBuilderBound = AvailableTagBuilderBound.get(activeView);

        // disable models not related to the active view
        models.forEach((model, key) => model.suspend(() => key === activeView ? true : false));

        // prepare view switch
        const tagsetSwitch = views.keySeq().sort().map(value =>
                <li>
                    <layoutViews.TabButton onClick={() => setActiveView(value)}
                        label={value}
                        isActive={value === activeView} />
                </li>
            )

        return <div>
            {tagsetSwitch.size > 1 ? <ul className="TagsetFormSelector tabs">{tagsetSwitch}</ul> : null}
            <hr />
            <TagBuilderBound
                activeView={views.get(activeView)}
                sourceId={props.sourceId}
                actionPrefix={props.actionPrefix}
                range={props.range}
                onInsert={props.onInsert}
                onEscKey={props.onEscKey} />
        </div>
    }

<<<<<<< HEAD
=======
    const AvailableTagBuilderBound = models.map(model => BoundWithProps<ActiveTagBuilderProps, TagBuilderBaseState>(TagBuilder, model));

    const ActiveTagBuilder:React.SFC<PluginInterfaces.TagHelper.ViewProps> = (props) => {
        const [activeView, setActiveView] = React.useState(views.keySeq().first());
        const TagBuilderBound = AvailableTagBuilderBound.get(activeView);

        const handleTabSelection = (value:string) => () => {
            dispatcher.dispatch({
                name: 'TAGHELPER_SET_ACTIVE_TAG',
                payload: {value: value}
            });
            setActiveView(value);
        };

        // prepare view switch
        const tagsetSwitch = views.keySeq().map(value =>
                <li key={value}>
                    <layoutViews.TabButton onClick={handleTabSelection(value)}
                        label={value}
                        isActive={value === activeView} />
                </li>
            )

        return <div>
            {tagsetSwitch.size > 1 ? <ul className="TagsetFormSelector tabs">{tagsetSwitch}</ul> : null}
            <hr />
            <TagBuilderBound
                activeView={views.get(activeView)}
                sourceId={props.sourceId}
                actionPrefix={props.actionPrefix}
                range={props.range}
                onInsert={props.onInsert}
                onEscKey={props.onEscKey} />
        </div>
    }

>>>>>>> 898d0080
    return ActiveTagBuilder;
}<|MERGE_RESOLUTION|>--- conflicted
+++ resolved
@@ -29,21 +29,12 @@
     dispatcher:IActionDispatcher,
     he:Kontext.ComponentHelpers,
     models:Immutable.Map<string, StatelessModel<TagBuilderBaseState>>,
-<<<<<<< HEAD
-    views: Immutable.Map<string, any>) {
-    
+    views:Immutable.Map<string, any>) {
+
     const layoutViews = he.getLayoutViews();
 
     // ------------------------------ <InsertButton /> ----------------------------
 
-=======
-    views:Immutable.Map<string, any>) {
-
-    const layoutViews = he.getLayoutViews();
-
-    // ------------------------------ <InsertButton /> ----------------------------
-
->>>>>>> 898d0080
     const InsertButton:React.SFC<{onClick:(evt:React.MouseEvent<{}>)=>void}> = (props) => {
         return (
             <button className="util-button" type="button"
@@ -202,11 +193,7 @@
         }
 
         render() {
-<<<<<<< HEAD
-            
-=======
-
->>>>>>> 898d0080
+
             return <div>
                 <h3>{he.translate('taghelper__create_tag_heading')}</h3>
                 {
@@ -237,13 +224,18 @@
         const [activeView, setActiveView] = React.useState(views.keySeq().first());
         const TagBuilderBound = AvailableTagBuilderBound.get(activeView);
 
-        // disable models not related to the active view
-        models.forEach((model, key) => model.suspend(() => key === activeView ? true : false));
+        const handleTabSelection = (value:string) => () => {
+            dispatcher.dispatch({
+                name: 'TAGHELPER_SET_ACTIVE_TAG',
+                payload: {value: value}
+            });
+            setActiveView(value);
+        };
 
         // prepare view switch
-        const tagsetSwitch = views.keySeq().sort().map(value =>
-                <li>
-                    <layoutViews.TabButton onClick={() => setActiveView(value)}
+        const tagsetSwitch = views.keySeq().map(value =>
+                <li key={value}>
+                    <layoutViews.TabButton onClick={handleTabSelection(value)}
                         label={value}
                         isActive={value === activeView} />
                 </li>
@@ -262,44 +254,5 @@
         </div>
     }
 
-<<<<<<< HEAD
-=======
-    const AvailableTagBuilderBound = models.map(model => BoundWithProps<ActiveTagBuilderProps, TagBuilderBaseState>(TagBuilder, model));
-
-    const ActiveTagBuilder:React.SFC<PluginInterfaces.TagHelper.ViewProps> = (props) => {
-        const [activeView, setActiveView] = React.useState(views.keySeq().first());
-        const TagBuilderBound = AvailableTagBuilderBound.get(activeView);
-
-        const handleTabSelection = (value:string) => () => {
-            dispatcher.dispatch({
-                name: 'TAGHELPER_SET_ACTIVE_TAG',
-                payload: {value: value}
-            });
-            setActiveView(value);
-        };
-
-        // prepare view switch
-        const tagsetSwitch = views.keySeq().map(value =>
-                <li key={value}>
-                    <layoutViews.TabButton onClick={handleTabSelection(value)}
-                        label={value}
-                        isActive={value === activeView} />
-                </li>
-            )
-
-        return <div>
-            {tagsetSwitch.size > 1 ? <ul className="TagsetFormSelector tabs">{tagsetSwitch}</ul> : null}
-            <hr />
-            <TagBuilderBound
-                activeView={views.get(activeView)}
-                sourceId={props.sourceId}
-                actionPrefix={props.actionPrefix}
-                range={props.range}
-                onInsert={props.onInsert}
-                onEscKey={props.onEscKey} />
-        </div>
-    }
-
->>>>>>> 898d0080
     return ActiveTagBuilder;
 }