--- conflicted
+++ resolved
@@ -74,13 +74,8 @@
     }> = (props) => {
         const groupedFilterFeatures = props.filterFeatures.groupBy(item => item.get("name"))
         const selected = groupedFilterFeatures.sort().reduce(
-<<<<<<< HEAD
-            (R, V, K) => R.concat([
-                R.length ? <span className = "query-button-group">{"&"}</span> : null,
-=======
             (acc, val, key) => acc.concat([
                 acc.length ? <span className = "query-button-group">{"&"}</span> : null,
->>>>>>> 898d0080
                 <QueryLineCategory
                     key={key}
                     categoryName={key}
