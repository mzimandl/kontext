/*
 * Copyright (c) 2016 Charles University in Prague, Faculty of Arts,
 *                    Institute of the Czech National Corpus
 * Copyright (c) 2016 Tomas Machalek <tomas.machalek@gmail.com>
 *
 * This program is free software; you can redistribute it and/or
 * modify it under the terms of the GNU General Public License
 * as published by the Free Software Foundation; version 2
 * dated June, 1991.
 *
 * This program is distributed in the hope that it will be useful,
 * but WITHOUT ANY WARRANTY; without even the implied warranty of
 * MERCHANTABILITY or FITNESS FOR A PARTICULAR PURPOSE.  See the
 * GNU General Public License for more details.

 * You should have received a copy of the GNU General Public License
 * along with this program; if not, write to the Free Software
 * Foundation, Inc., 51 Franklin Street, Fifth Floor, Boston, MA  02110-1301, USA.
 */

import * as React from 'react';
import { IActionDispatcher, BoundWithProps, Bound } from 'kombo';
import { Keyboard, List, pipe } from 'cnc-tskit';

import { init as keyboardInit } from './virtualKeyboard';
import { init as cqlEditoInit } from './cqlEditor';
import { init as richInputInit } from './richInput';
import { WithinBuilderModel, WithinBuilderModelState } from '../../models/query/withinBuilder';
import { PluginInterfaces } from '../../types/plugins';
import { Kontext } from '../../types/common';
import { QueryFormModel, QueryFormModelState } from '../../models/query/common';
import { UsageTipsModel, UsageTipsState, UsageTipCategory } from '../../models/usageTips';
import { VirtualKeyboardModel } from '../../models/query/virtualKeyboard';
import { Actions, ActionName, QueryFormType } from '../../models/query/actions';
import { Actions as HintActions,
    ActionName as HintActionName } from '../../models/usageTips/actions';
import { AnyQuery, QueryType, TokenSuggestions } from '../../models/query/query';


export interface InputModuleViews {
    TRQueryInputField:React.ComponentClass<TRQueryInputFieldProps>;
    TRPcqPosNegField:React.FC<TRPcqPosNegFieldProps>;
    TRIncludeEmptySelector:React.FC<TRIncludeEmptySelectorProps>;
    AdvancedFormFieldset:React.FC<AdvancedFormFieldsetProps>;
}


export interface TRQueryInputFieldProps {
    sourceId:string;
    lposValue:string;
    wPoSList:Array<{n:string; v:string}>;
    queryStorageView:PluginInterfaces.QueryStorage.WidgetView;
    tagHelperView:PluginInterfaces.TagHelper.View;
    widgets:Array<string>;
    inputLanguage:string;
    useCQLEditor:boolean;
    forcedAttr:string;
    attrList:Array<Kontext.AttrItem>;
    onEnterKey:()=>void;
    takeFocus?:boolean;
    qsuggPlugin:PluginInterfaces.QuerySuggest.IPlugin;
    isNested?:boolean;
    customOptions?:Array<React.ReactElement<{span:number}>>;
}


export interface TRQueryTypeFieldProps {
    formType:QueryFormType;
    sourceId:string;
    queryType:QueryType;
}


export interface TRPcqPosNegFieldProps {
    span:number;
    formType:QueryFormType;
    sourceId:string;
    value:string; // TODO enum
}

export interface TRIncludeEmptySelectorProps {
    span:number;
    value:boolean;
    corpname:string;
}

export interface AdvancedFormFieldsetProps {
    uniqId:string;
    formVisible:boolean;
    title:string;
    closedStateHint?:React.ReactElement;
    closedStateDesc?:string; // raw HTML
    isNested?:boolean;
    htmlClass?:string;
    handleClick:()=>void;
}

interface QueryToolboxProps {
    sourceId:string;
    widgets:Array<string>;
    inputLanguage:string;
    tagHelperView:PluginInterfaces.TagHelper.View;
    toggleHistoryWidget:()=>void;
    toggleStructureWidget:()=>void;
}

export interface InputModuleArgs {
    dispatcher:IActionDispatcher;
    he:Kontext.ComponentHelpers;
    queryModel:QueryFormModel<QueryFormModelState>;
    queryHintModel:UsageTipsModel;
    withinBuilderModel:WithinBuilderModel;
    virtualKeyboardModel:VirtualKeyboardModel;
    querySuggest:PluginInterfaces.QuerySuggest.IPlugin;
}

export function init({
    dispatcher, he, queryModel, queryHintModel, withinBuilderModel,
    virtualKeyboardModel, querySuggest}:InputModuleArgs):InputModuleViews {

    const keyboardViews = keyboardInit({
        dispatcher: dispatcher,
        he: he,
        queryModel: queryModel,
        virtualKeyboardModel: virtualKeyboardModel
    });
    const cqlEditorViews = cqlEditoInit(dispatcher, he, queryModel);
    const RichInput = richInputInit(dispatcher, he, queryModel);
    const layoutViews = he.getLayoutViews();


    // ------------------- <AdvancedFormFieldsetDesc /> -----------------------------

    const AdvancedFormFieldsetDesc:React.FC<{
        html:string;
    }> = (props) => {

        const [opened, setOpened] = React.useState(false);

        const handleClick = () => {
            setOpened(!opened);
        }

        return (
            <span className="AdvancedFormFieldsetDesc">
                <a onClick={handleClick}><layoutViews.StatusIcon status="info" inline={true} /></a>
                {opened ?
                    <layoutViews.PopupBox onCloseClick={handleClick}>
                        <div className="html-code">
                            <div dangerouslySetInnerHTML={{__html: props.html}} />
                        </div>
                    </layoutViews.PopupBox> :
                    null
                }
            </span>
        );
    };

    // ------------------- <AdvancedFormFieldset /> -----------------------------

    const AdvancedFormFieldset:React.FC<AdvancedFormFieldsetProps> = (props) => {

        const htmlClasses = [];
        htmlClasses.push(props.formVisible ? 'collapse' : 'expand');

        return (
            <section className={`AdvancedFormFieldset${props.isNested ? ' nested' : ''} ${props.htmlClass}${props.formVisible && props.htmlClass ? '' : ' closed'}`}
                    role="group" aria-labelledby={props.uniqId}>
                <h2 id={props.uniqId}>
                    <layoutViews.ExpandButton isExpanded={props.formVisible} onClick={props.handleClick} />
                        <a onClick={props.handleClick}>{props.title}</a>
                    {props.formVisible ? null : props.closedStateHint}
                    {props.formVisible || !props.closedStateDesc ?
                        null :
                        <AdvancedFormFieldsetDesc html={props.closedStateDesc} />
                    }
                </h2>
                {props.formVisible ?
                    <div className="contents">
                        {props.children}
                    </div> :
                    null
                }
            </section>
        );
    };

    // -------------- <QueryHints /> --------------------------------------------

    class QueryHints extends React.PureComponent<UsageTipsState> {

        constructor(props) {
            super(props);
            this._clickHandler = this._clickHandler.bind(this);
        }

        _clickHandler() {
            dispatcher.dispatch<HintActions.NextQueryHint>({
                name: HintActionName.NextQueryHint
            });
        }

        render() {
            return (
                <div className="QueryHints">
                    <span className="hint">{this.props.currentHints[UsageTipCategory.QUERY]}</span>
                    <span className="next-hint">
                        <a onClick={this._clickHandler} title={he.translate('global__next_tip')}>
                            <layoutViews.ImgWithMouseover src={he.createStaticUrl('img/next-page.svg')}
                                    alt={he.translate('global__next_tip')} />
                        </a>
                    </span>
                </div>
            );
        }
    }

    const BoundQueryHints = Bound<UsageTipsState>(QueryHints, queryHintModel);


    // ------------------- <TRQueryTypeField /> -----------------------------

    const TRQueryTypeField:React.FC<TRQueryTypeFieldProps> = (props) => {

        const handleSelection = (evt) => {
            dispatcher.dispatch<Actions.QueryInputSetQType>({
                name: ActionName.QueryInputSetQType,
                payload: {
                    formType: props.formType,
                    sourceId: props.sourceId,
                    queryType: props.queryType === 'advanced' ? 'simple' : 'advanced'
                }
            });
        };

        return (
            <div className="TRQueryTypeField">
                <label htmlFor="chck_wsdA3fe">{he.translate('query__qt_advanced')}:</label>
                <input id="chck_wsdA3fe" type="checkbox"
                    onChange={handleSelection}
                    checked={props.queryType === 'advanced'} />
            </div>
        );
    };

    // ------------------- <TRPcqPosNegField /> -----------------------------

    const TRPcqPosNegField:React.FC<TRPcqPosNegFieldProps> = (props) => {

        const handleSelectChange = (evt) => {
            dispatcher.dispatch<Actions.FilterInputSetPCQPosNeg>({
                name: ActionName.FilterInputSetPCQPosNeg,
                payload: {
                    filterId: props.sourceId,
                    formType: props.formType,
                    value: evt.target.value
                }
            });
        };

        return (
            <div>
                <label>{he.translate('query__align_posneg_label')}</label>:{'\u00a0'}
                <select value={props.value} onChange={handleSelectChange}>
                    <option value="pos">{he.translate('query__align_contains')}</option>
                    <option value="neg">{he.translate('query__align_not_contains')}</option>
                </select>
            </div>
        );
    };

    // ---------------- <TRIncludeEmptySelector /> ---------------------------

    const TRIncludeEmptySelector:React.FC<TRIncludeEmptySelectorProps> = (props) => {

        const handleCheckbox = () => {
            dispatcher.dispatch<Actions.QueryInputSetIncludeEmpty>({
                name: ActionName.QueryInputSetIncludeEmpty,
                payload: {
                    corpname: props.corpname,
                    value: !props.value
                }
            });
        };

        return (
            <div className="TRIncludeEmptySelector">
                <label>
                    {he.translate('query__include_empty_aligned')}:{'\u00a0'}
                    <input type="checkbox" checked={props.value}
                        onChange={handleCheckbox} />
                </label>
            </div>
        );
    };

    // ------------------- <TagWidget /> --------------------------------

    const TagWidget:React.FC<{
        formType:QueryFormType;
        sourceId:string;
        args:Kontext.GeneralProps;
        tagHelperView:PluginInterfaces.TagHelper.View
        closeClickHandler:()=>void;

    }> = (props) => {

        return (
            <layoutViews.PopupBox
                    onCloseClick={props.closeClickHandler}
                    customClass="tag-builder-widget"
                    customStyle={{position: 'absolute', left: '10em', marginTop: '6.5em'}}
                    takeFocus={true}>
                <props.tagHelperView
                        sourceId={props.sourceId}
                        onInsert={props.closeClickHandler}
                        onEscKey={props.closeClickHandler}
                        formType={props.formType}
                        range={[props.args['leftIdx'], props.args['rightIdx']]} />
            </layoutViews.PopupBox>
        );
    };

    // ------------------- <WithinWidget /> --------------------------------

    interface WithinWidgetProps {
        formType:QueryFormType;
        sourceId:string;
        closeClickHandler:()=>void;
    }

    class WithinWidget extends React.PureComponent<WithinWidgetProps & WithinBuilderModelState> {

        constructor(props) {
            super(props);
            this._handleInputChange = this._handleInputChange.bind(this);
            this._handleKeyDown = this._handleKeyDown.bind(this);
            this._handleAttrChange = this._handleAttrChange.bind(this);
            this._handleInsert = this._handleInsert.bind(this);
        }

        _handleInputChange(evt) {
            dispatcher.dispatch<Actions.SetWithinValue>({
                name: ActionName.SetWithinValue,
                payload: {
                    value: evt.target.value
                }
            });
        }

        _handleKeyDown(evt) {
            if (evt.keyCode === Keyboard.Code.ESC) {
                evt.stopPropagation();
                evt.preventDefault();
                this.props.closeClickHandler();
            }
        }

        _handleAttrChange(evt) {
            dispatcher.dispatch<Actions.SetWithinAttr>({
                name: ActionName.SetWithinAttr,
                payload: {
                    idx: evt.target.value
                }
            });
        }

        _handleInsert() {
            dispatcher.dispatch<Actions.QueryInputAppendQuery>({
                name: ActionName.QueryInputAppendQuery,
                payload: {
                    formType: this.props.formType,
                    sourceId: this.props.sourceId,
                    query: WithinBuilderModel.exportQuery(this.props),
                    prependSpace: true,
                    closeWhenDone: true
                }
            });
        }

        componentDidMount() {
            dispatcher.dispatch<Actions.LoadWithinBuilderData>({
                name: ActionName.LoadWithinBuilderData,
                payload: {
                    sourceId: this.props.sourceId
                }
            });
        }

        render() {
            return (
                <layoutViews.PopupBox
                        onCloseClick={this.props.closeClickHandler}
                        customStyle={{position: 'absolute', left: '80pt', marginTop: '5pt'}}>
                    <div onKeyDown={this._handleKeyDown}>
                        <h3>{he.translate('query__create_within')}</h3>
                        {this.props.isBusy ?
                            <layoutViews.AjaxLoaderImage /> :
                            <>
                                <div className="within-widget">
                                    <select onChange={this._handleAttrChange} value={this.props.currAttrIdx}>
                                        {List.map(
                                            ([struct, attr], i) => (
                                                <option key={`${struct}-${attr}`} value={i}>{WithinBuilderModel.ithValue(this.props, i)}</option>
                                            ),
                                            this.props.data
                                        )}
                                    </select>
                                    {'\u00a0'}={'\u00a0'}
                                    <input type="text" value={this.props.query} onChange={this._handleInputChange}
                                            ref={item => item ? item.focus() : null} />
                                    {'\u00a0'}
                                </div>
                                <p>
                                    <button type="button" className="util-button"
                                            onClick={this._handleInsert}>
                                        {he.translate('query__insert_within')}
                                    </button>
                                </p>
                            </>
                        }
                    </div>
                </layoutViews.PopupBox>
            );
        }
    }

    const BoundWithinWidget = BoundWithProps<WithinWidgetProps, WithinBuilderModelState>(WithinWidget, withinBuilderModel);

    // ------------------- <HistoryWidget /> -----------------------------

    const HistoryWidget:React.FC<{
        sourceId:string;
        formType:QueryFormType;
        onCloseTrigger:()=>void;
        queryStorageView:PluginInterfaces.QueryStorage.WidgetView;

    }> = (props) => {
        return (
            <div className="history-widget">
                <props.queryStorageView
                        sourceId={props.sourceId}
                        onCloseTrigger={props.onCloseTrigger}
                        formType={props.formType} />
            </div>
        );
    };

    // ------------------- <SuggestionsWidget /> -----------------------------

    const SuggestionsWidget:React.FC<{
        qsuggPlugin:PluginInterfaces.QuerySuggest.IPlugin;
        data:TokenSuggestions;
        formType:QueryFormType;
        sourceId:string;
        handleItemClick:(actionType:string, value:string, attr:string) => void;

    }> = (props) => {

        const dynCls = List.every(s => querySuggest.isEmptyResponse(s), props.data.data) ?
            ' empty' : '';

        const handleKey = () => {
            dispatcher.dispatch<Actions.ToggleQuerySuggestionWidget>({
                name: ActionName.ToggleQuerySuggestionWidget,
                payload: {
                    formType: props.formType,
                    sourceId: props.sourceId,
                    tokenIdx: null
                }
            });
        };

        return (
            <div className={`SuggestionsWidget${dynCls}`} tabIndex={-1} onKeyDown={handleKey}>
            {props.data ?
                pipe(
                    props.data.data,
                    List.filter(v => !props.qsuggPlugin.isEmptyResponse(v)),
                    List.map(
                        (v, i) => (
                            <React.Fragment key={`${v.rendererId}${i}`}>
                                <h2>{v.heading}:</h2>
                                {props.qsuggPlugin.createElement(
                                    v,
                                    (
                                        onItemClick:string,
                                        value:string,
                                        attr:string
                                    ) => props.handleItemClick(onItemClick, value, attr)
                                )}
                                {props.data.isPartial ?
                                    <layoutViews.AjaxLoaderBarImage /> : null}
                            </React.Fragment>
                        ),
                    )
                ) : null
            }
            </div>
        );
    };

    // ------------------- <KeyboardWidget /> --------------------------------

    const KeyboardWidget:React.FC<{
        sourceId:string;
        formType:QueryFormType;
        inputLanguage:string;
        closeClickHandler:()=>void;

    }> = (props) => {

        const keyHandler = (evt) => {
            dispatcher.dispatch<Actions.QueryInputHitVirtualKeyboardKey>({
                name: ActionName.QueryInputHitVirtualKeyboardKey,
                payload: {
                    keyCode: evt.keyCode
                }
            });
        };

        return (
            <layoutViews.PopupBox
                    onCloseClick={props.closeClickHandler}
                    customStyle={{marginTop: '3.5em'}}
                    takeFocus={true}
                    keyPressHandler={keyHandler}>
                <keyboardViews.VirtualKeyboard sourceId={props.sourceId}
                        inputLanguage={props.inputLanguage}
                        formType={props.formType} />
            </layoutViews.PopupBox>
        );
    };

    // ------------------- <QueryToolbox /> -----------------------------

    class QueryToolbox extends React.PureComponent<QueryToolboxProps & QueryFormModelState> {

        constructor(props) {
            super(props);
            this._handleWidgetTrigger = this._handleWidgetTrigger.bind(this);
            this._handleHistoryWidget = this._handleHistoryWidget.bind(this);
            this._handleCloseWidget = this._handleCloseWidget.bind(this);
            this._handleQueryStructureWidget = this._handleQueryStructureWidget.bind(this);
        }

        _renderButtons() {
            const ans = [];
            if (this.props.widgets.indexOf('tag') > -1) {
                ans.push(<a onClick={this._handleWidgetTrigger.bind(this, 'tag')}>{he.translate('query__insert_tag_btn_link')}</a>);
            }
            if (this.props.widgets.indexOf('within') > -1) {
                ans.push(<a onClick={this._handleWidgetTrigger.bind(this, 'within')}>{he.translate('query__insert_within_link')}</a>);
            }
            if (this.props.widgets.indexOf('keyboard') > -1) {
                ans.push(<a onClick={this._handleWidgetTrigger.bind(this, 'keyboard')}>{he.translate('query__keyboard_link')}</a>);
            }
            if (this.props.widgets.indexOf('history') > -1) {
                ans.push(<a onClick={this._handleHistoryWidget}>{he.translate('query__recent_queries_link')}</a>);
            }
            if (this.props.widgets.indexOf('structure') > -1) {
                ans.push(<a onClick={this._handleQueryStructureWidget}>{he.translate('query__query_structure')}</a>);
            }
            return ans;
        }

        _handleWidgetTrigger(name) {
            dispatcher.dispatch<Actions.SetActiveInputWidget>({
                name: ActionName.SetActiveInputWidget,
                payload: {
                    formType: this.props.formType,
                    sourceId: this.props.sourceId,
                    value: name,
                    widgetArgs: this.props.widgetArgs
                }
            });
        }

        _handleHistoryWidget() {
            this.setState({
                activeWidget: null,
                widgetArgs: {}
            });
            this.props.toggleHistoryWidget();
        }

        _handleCloseWidget() {
            dispatcher.dispatch<Actions.SetActiveInputWidget>({
                name: ActionName.SetActiveInputWidget,
                payload: {
                    formType: this.props.formType,
                    sourceId: this.props.sourceId,
                    value: null,
                    widgetArgs: this.props.widgetArgs
                }
            });
        }

        _handleQueryStructureWidget() {
            this.props.toggleStructureWidget();
        }

        _renderWidget() {
            switch (this.props.activeWidgets[this.props.sourceId]) {
                case 'tag':
                    return <TagWidget closeClickHandler={this._handleCloseWidget}
                                tagHelperView={this.props.tagHelperView}
                                sourceId={this.props.sourceId}
                                formType={this.props.formType}
                                args={this.props.widgetArgs} />;
                case 'within':
                    return <BoundWithinWidget closeClickHandler={this._handleCloseWidget}
                                sourceId={this.props.sourceId} formType={this.props.formType} />;
                case 'keyboard':
                    return <KeyboardWidget closeClickHandler={this._handleCloseWidget}
                                sourceId={this.props.sourceId} inputLanguage={this.props.inputLanguage}
                                formType={this.props.formType} />;
                default:
                    return null;
            }
        }

        render() {
            return (
                <div className="query-toolbox">
                    {this._renderWidget()}
                    <ul>
                        <li>
                            <TRQueryTypeField formType={this.props.formType}
                                queryType={this.props.queries[this.props.sourceId].qtype}
                                sourceId={this.props.sourceId} />
                        </li>
                        {List.map(
                            (item, i) => <li key={i}>{item}</li>,
                            this._renderButtons()
                        )}
                    </ul>
                </div>
            );
        }
    }

    const BoundQueryToolbox = BoundWithProps<QueryToolboxProps, QueryFormModelState>(QueryToolbox, queryModel);

    // ------------------- <MatchCaseSelector /> -----------------------------

    const MatchCaseSelector:React.FC<{
        formType:QueryFormType;
        sourceId:string;
        matchCaseValue:boolean;
        disabled:boolean;

    }> = (props) => {

        const handleCheckbox = (evt) => {
            dispatcher.dispatch<Actions.QueryInputSetMatchCase>({
                name: ActionName.QueryInputSetMatchCase,
                payload: {
                    formType: props.formType,
                    sourceId: props.sourceId,
                    value: !props.matchCaseValue
                }
            });
        };

        return (
            <label title={props.disabled ? he.translate('query__icase_is_now_within_re') : null}>
                {he.translate('query__match_case')}:{'\u00a0'}
                <input type="checkbox" name="qmcase" value="1" checked={props.matchCaseValue}
                    onChange={handleCheckbox} disabled={props.disabled} />
            </label>
        );
    };

    // -------------------- <DefaultAttrSelector /> ------------------------

    const DefaultAttrSelector:React.FC<{
        defaultAttr:string;
        forcedAttr:string;
        attrList:Array<Kontext.AttrItem>;
        simpleQueryAttrSeq:Array<string>;
        sourceId:string;
        formType:QueryFormType;
        label:string;

    }> = (props) => (
        <span className="default-attr-selection">
            {props.label + ':\u00a0'}
            <DefaultAttrSelect defaultAttr={props.defaultAttr}
                forcedAttr={props.forcedAttr}
                attrList={props.attrList}
                simpleQueryAttrSeq={props.simpleQueryAttrSeq}
                sourceId={props.sourceId}
                formType={props.formType} />{'\u00a0'}
    </span>
    );

    // -------------------- <UseRegexpSelector /> --------------------------

    const UseRegexpSelector:React.FC<{
        value:boolean;
        formType:QueryFormType;
        sourceId:string;
        disabled:boolean;

    }> = (props) => {

        const handleClick = () => {
            dispatcher.dispatch<Actions.QueryInputToggleAllowRegexp>({
                name: ActionName.QueryInputToggleAllowRegexp,
                payload: {
                    formType: props.formType,
                    sourceId: props.sourceId
                }
            });
        }

        return (
            <span>
                <label>
                    {he.translate('query__simple_q_use_regexp')}:
                    <input type="checkbox" checked={props.value} onChange={handleClick}
                        disabled={props.disabled} />
                </label>
            </span>
        );
    };



    // ------------------- <DefaultAttrSelect /> -----------------------------

    const DefaultAttrSelect:React.FC<{
        formType:QueryFormType;
        sourceId:string;
        forcedAttr:string;
        defaultAttr:string;
        simpleQueryAttrSeq:Array<string>;
        attrList:Array<Kontext.AttrItem>;

    }> = (props) => {

        const handleSelectChange = (evt) => {
            dispatcher.dispatch<Actions.QueryInputSetDefaultAttr>({
                name: ActionName.QueryInputSetDefaultAttr,
                payload: {
                    formType: props.formType,
                    sourceId: props.sourceId,
                    value: evt.target.value
                }
            });
        };

        if (props.forcedAttr) {
            return (
                <select className="DefaultAttrSelect" disabled={true} title={he.translate('query__implicit_attr_cannot_be_changed')}>
                    <option>{props.forcedAttr}</option>
                </select>
            );

        } else {
            return (
                <select className="DefaultAttrSelect" value={props.defaultAttr || ''} onChange={handleSelectChange}>
                    {!List.empty(props.simpleQueryAttrSeq) ?
                        <option value="">-- {he.translate('query__not_specified')} --</option> :
                        null}
                    {props.attrList.map(item => {
                        return <option key={item.n} value={item.n || ''}>{item.label}</option>;
                    })}
                </select>
            );
        }
    };

    // ------------------- <TRQueryInputField /> -----------------------------

    class TRQueryInputField extends React.PureComponent<TRQueryInputFieldProps & QueryFormModelState> {

        private _queryInputElement:React.RefObject<HTMLInputElement|HTMLTextAreaElement>;

        constructor(props) {
            super(props);
            this._queryInputElement = React.createRef();
            this._handleInputChange = this._handleInputChange.bind(this);
            this._toggleHistoryWidget = this._toggleHistoryWidget.bind(this);
            this._toggleStructureWidget = this._toggleStructureWidget.bind(this);
            this.handleReqHistory = this.handleReqHistory.bind(this);
            this.handleInputEscKeyDown = this.handleInputEscKeyDown.bind(this);
            this.handleSuggestionItemClick = this.handleSuggestionItemClick.bind(this);
            this.handleQueryOptsClick = this.handleQueryOptsClick.bind(this);
        }

        _handleInputChange(evt:React.ChangeEvent<HTMLTextAreaElement|HTMLInputElement|HTMLPreElement>) {
            if (evt.target instanceof HTMLTextAreaElement || evt.target instanceof HTMLInputElement) {
                dispatcher.dispatch<Actions.QueryInputSetQuery>({
                    name: ActionName.QueryInputSetQuery,
                    payload: {
                        formType: this.props.formType,
                        sourceId: this.props.sourceId,
                        query: evt.target.value,
                        rawAnchorIdx: this._queryInputElement.current.selectionStart,
                        rawFocusIdx: this._queryInputElement.current.selectionEnd,
                        insertRange: null
                    }
                });
            }
        }

        _toggleHistoryWidget() {
            dispatcher.dispatch<Actions.ToggleQueryHistoryWidget>({
                name: ActionName.ToggleQueryHistoryWidget,
                payload: {
                    formType: this.props.formType,
                    sourceId: this.props.sourceId
                }
            });
            if (!this.props.historyVisible[this.props.sourceId] && this._queryInputElement.current) {
                this._queryInputElement.current.focus();
            }
        }

        _toggleStructureWidget() {
            const query = this.props.queries[this.props.sourceId];
            dispatcher.dispatch<Actions.ToggleQueryStructureWidget>({
                name: ActionName.ToggleQueryStructureWidget,
                payload: {
                    query: query.qtype === 'simple' ? query : null
                }
            });
        }

        private handleQueryOptsClick() {
            dispatcher.dispatch<Actions.QueryOptionsToggleForm>({
                name: ActionName.QueryOptionsToggleForm,
                payload: {
                    formType: this.props.formType,
                    sourceId: this.props.sourceId
                }
            });
        }

        componentDidMount() {
            if (this.props.takeFocus && this._queryInputElement.current) {
                this._queryInputElement.current.focus();
            }
        }

        componentDidUpdate(prevProps, prevState) {
            if (prevProps.historyVisible[this.props.sourceId] && !this.props.historyVisible &&
                    this._queryInputElement.current) {
                this._queryInputElement.current.focus();
            }
        }

        handleReqHistory():void {
            this._toggleHistoryWidget();
        }

        handleInputEscKeyDown():void {
            dispatcher.dispatch<Actions.ToggleQuerySuggestionWidget>({
                name: ActionName.ToggleQuerySuggestionWidget,
                payload: {
                    formType: this.props.formType,
                    sourceId: this.props.sourceId,
                    tokenIdx: null
                }
            });
        }

        handleSuggestionItemClick(actionType:'replace'|'insert', value:string, attr:string):void {
            dispatcher.dispatch<PluginInterfaces.QuerySuggest.Actions.ItemClicked>({
                name: PluginInterfaces.QuerySuggest.ActionName.ItemClicked,
                payload: {
                    sourceId: this.props.sourceId,
                    formType: this.props.formType,
                    actionType,
                    value,
                    attr
                }
            });
            this._queryInputElement.current.focus();
        }

        _renderInput() {
            const query = this.props.queries[this.props.sourceId];
            switch (query.qtype) {
                case 'simple':
                    return <RichInput
                                sourceId={this.props.sourceId}
                                refObject={this._queryInputElement as React.RefObject<HTMLSpanElement>}
                                hasHistoryWidget={this.props.widgets.indexOf('history') > -1}
                                historyIsVisible={this.props.historyVisible[this.props.sourceId]}
                                onReqHistory={this.handleReqHistory}
                                onEsc={this.handleInputEscKeyDown}
                                takeFocus={this.props.takeFocus} />;
                case 'advanced':
                    return this.props.useCQLEditor ?
                        <cqlEditorViews.CQLEditor
                                formType={this.props.formType}
                                sourceId={this.props.sourceId}
                                takeFocus={this.props.takeFocus}
                                onReqHistory={this.handleReqHistory}
                                onEsc={this.handleInputEscKeyDown}
                                hasHistoryWidget={this.props.widgets.indexOf('history') > -1}
                                historyIsVisible={this.props.historyVisible[this.props.sourceId]}
                                inputRef={this._queryInputElement as React.RefObject<HTMLPreElement>} /> :
                        <cqlEditorViews.CQLEditorFallback
                                formType={this.props.formType}
                                sourceId={this.props.sourceId}
                                inputRef={this._queryInputElement as React.RefObject<HTMLTextAreaElement>}
                                onReqHistory={this.handleReqHistory}
                                onEsc={this.handleInputEscKeyDown}
                                hasHistoryWidget={this.props.widgets.indexOf('history') > -1}
                                historyIsVisible={this.props.historyVisible[this.props.sourceId]} />;
            }
        }

        _renderInputOptions() {
            const customOpts = this.props.customOptions || [];
            const query = this.props.queries[this.props.sourceId];
            switch (query.qtype) {
                case 'simple':
                    return (
                        <>
                            {!List.empty(customOpts) ?
                                <>
                                    {List.map(
                                        (opt, i) => (
                                            <div className="option custom" key={`item:${i}`}
                                                    style={{gridColumnEnd: `span ${opt.props.span || 1}`}}>
                                                {opt}
                                            </div>
                                        ),
                                        customOpts
                                    )}
                                </> :
                                null
                            }
                            <>
                                <div className={`option${query.use_regexp ? ' disabled' : ''}`}>
                                    <MatchCaseSelector matchCaseValue={query.qmcase || query.use_regexp}
                                        sourceId={this.props.sourceId}
                                        formType={this.props.formType}
                                        disabled={query.use_regexp} />
                                </div>
                                <div className={`option${query.qmcase ? ' disabled' : ''}`}>
                                    <UseRegexpSelector sourceId={this.props.sourceId} formType={this.props.formType}
                                            value={query.use_regexp}
                                            disabled={query.qmcase} />
                                </div>
                                <div className="option">
                                    <DefaultAttrSelector
                                        label={he.translate('query__default_attr')}
                                        sourceId={this.props.sourceId}
                                        defaultAttr={query.default_attr}
                                        forcedAttr={this.props.forcedAttr}
                                        attrList={this.props.attrList}
                                        simpleQueryAttrSeq={this.props.simpleQueryAttrSeq}
                                        formType={this.props.formType} />
                                </div>
                            </>
                        </>
                    );
                case 'advanced':
                    return (
                        <>
                            {!List.empty(customOpts) ?
                                <div className="option-list-custom">
                                    {List.map(
                                        (opt, i) => <div key={`item:${i}`}>{opt}</div>,
                                        customOpts
                                    )}
                                </div> :
                                null
                            }
                            <div className="option-list">
                                <div>
                                    <DefaultAttrSelector
                                        label={he.translate('query__default_attr')}
                                        sourceId={this.props.sourceId}
                                        defaultAttr={query.default_attr}
                                        forcedAttr={this.props.forcedAttr}
                                        attrList={this.props.attrList}
                                        simpleQueryAttrSeq={this.props.simpleQueryAttrSeq}
                                        formType={this.props.formType} />
                                </div>
                            </div>
                        </>
                    );
            }
        }

        render() {

            const sugg = QueryFormModel.getCurrWordSuggestion(
<<<<<<< HEAD
                this.props.queries[this.props.sourceId]
=======
                this.props.queries[this.props.sourceId],
                this.props.suggestionsVisible[this.props.sourceId]
>>>>>>> 06076f79
            );

            return (
                <div>
                    <div className="query-area">
                        <BoundQueryToolbox
                            widgets={this.props.widgets}
                            tagHelperView={this.props.tagHelperView}
                            sourceId={this.props.sourceId}
                            toggleHistoryWidget={this._toggleHistoryWidget}
                            toggleStructureWidget={this._toggleStructureWidget}
                            inputLanguage={this.props.inputLanguage} />
                        {this._renderInput()}
                        <div style={{position: 'relative'}}>
                            {this.props.historyVisible[this.props.sourceId] ?
                                <HistoryWidget
                                        queryStorageView={this.props.queryStorageView}
                                        sourceId={this.props.sourceId}
                                        onCloseTrigger={this._toggleHistoryWidget}
                                        formType={this.props.formType}/>
                                : null
                            }
                            {
                                !this.props.historyVisible[this.props.sourceId] &&
                                this.props.suggestionsVisible[this.props.sourceId] !== null &&
                                sugg ?
                                    <SuggestionsWidget
                                        qsuggPlugin={this.props.qsuggPlugin}
                                        data={sugg}
                                        formType={this.props.formType}
                                        sourceId={this.props.sourceId}
                                        handleItemClick={this.handleSuggestionItemClick} />
                                    : null
                            }
                        </div>
                        <BoundQueryHints />
                    </div>
                    <AdvancedFormFieldset
                            uniqId="query-options-section"
                            formVisible={this.props.queryOptionsVisible[this.props.sourceId]}
                            handleClick={this.handleQueryOptsClick}
                            htmlClass="query-options"
                            title={he.translate('query__specify_options')}
                            isNested={this.props.isNested}>
                        <div className="options">
                            {this._renderInputOptions()}
                        </div>
                    </AdvancedFormFieldset>
                </div>
            );
        }
    }

    const BoundTRQueryInputField = BoundWithProps<TRQueryInputFieldProps, QueryFormModelState>(TRQueryInputField, queryModel);


    return {
        TRQueryInputField: BoundTRQueryInputField,
        TRPcqPosNegField: TRPcqPosNegField,
        TRIncludeEmptySelector: TRIncludeEmptySelector,
        AdvancedFormFieldset: AdvancedFormFieldset
    };

}<|MERGE_RESOLUTION|>--- conflicted
+++ resolved
@@ -991,15 +991,9 @@
         }
 
         render() {
-
-            const sugg = QueryFormModel.getCurrWordSuggestion(
-<<<<<<< HEAD
-                this.props.queries[this.props.sourceId]
-=======
-                this.props.queries[this.props.sourceId],
-                this.props.suggestionsVisible[this.props.sourceId]
->>>>>>> 06076f79
-            );
+            const queryObj = this.props.queries[this.props.sourceId];
+            const sugg = queryObj.qtype === 'simple' ?
+                queryObj.queryParsed[this.props.suggestionsVisible[this.props.sourceId]] : undefined;
 
             return (
                 <div>
@@ -1022,12 +1016,10 @@
                                 : null
                             }
                             {
-                                !this.props.historyVisible[this.props.sourceId] &&
-                                this.props.suggestionsVisible[this.props.sourceId] !== null &&
-                                sugg ?
+                                !this.props.historyVisible[this.props.sourceId] && sugg !== undefined ?
                                     <SuggestionsWidget
                                         qsuggPlugin={this.props.qsuggPlugin}
-                                        data={sugg}
+                                        data={sugg.suggestions}
                                         formType={this.props.formType}
                                         sourceId={this.props.sourceId}
                                         handleItemClick={this.handleSuggestionItemClick} />
