/*
 * Copyright (c) 2022 Charles University in Prague, Faculty of Arts,
 *                    Institute of the Czech National Corpus
 * Copyright (c) 2022 Martin Zimandl <martin.zimandl@gmail.com>
 *
 * This program is free software; you can redistribute it and/or
 * modify it under the terms of the GNU General Public License
 * as published by the Free Software Foundation; version 2
 * dated June, 1991.
 *
 * This program is distributed in the hope that it will be useful,
 * but WITHOUT ANY WARRANTY; without even the implied warranty of
 * MERCHANTABILITY or FITNESS FOR A PARTICULAR PURPOSE.  See the
 * GNU General Public License for more details.

 * You should have received a copy of the GNU General Public License
 * along with this program; if not, write to the Free Software
 * Foundation, Inc., 51 Franklin Street, Fifth Floor, Boston, MA  02110-1301, USA.
 */

import * as React from 'react';
import * as ReactDOM from 'react-dom';
import * as Kontext from '../../../types/kontext';
import { Bound, IActionDispatcher } from "kombo";
import { FreqChartsModel, FreqChartsModelState } from '../../../models/freqs/regular/freqCharts';
import {
    BarChart, Bar, XAxis, YAxis, Tooltip, CartesianGrid,
    ResponsiveContainer, ScatterChart, Scatter,
    Label, ErrorBar, Line, Area, ComposedChart
} from 'recharts';
import { Dict, List, pipe, Strings, tuple } from 'cnc-tskit';
import { Actions } from '../../../models/freqs/regular/actions';
import { Actions as GlobalActions } from '../../../models/common/actions';
import * as theme from '../../theme/default';
import { init as initSaveViews } from './save';
import { init as initWordCloud } from './wordCloud/index';
import * as S from './style';
import {
    isEmptyResultBlock, ResultBlock, ResultItem
} from '../../../models/freqs/regular/common';
import { WordCloudItemCalc } from './wordCloud/calc';
import { FreqChartsAvailableData, FreqChartsAvailableOrder, FreqChartsAvailableTypes
} from '../../../models/freqs/common';
import { FreqChartsSaveFormModel } from '../../../models/freqs/regular/saveChart';



function transformDataForErrorBars(block:ResultBlock):Array<ResultItem & {z:number}> {
    return List.map(
        item => {
            return {
                ...item,
                relConfidence: tuple(
                    item.rel - item.relConfidence[0],
                    item.relConfidence[1] - item.rel
                ),
                freqConfidence: tuple(
                    item.freq - item.freqConfidence[0],
                    item.freqConfidence[1] - item.freq
                ),
                z: 10
            }
        },
        block.Items
    );
}


export function init(
    dispatcher:IActionDispatcher,
    he:Kontext.ComponentHelpers,
    freqChartsModel:FreqChartsModel,
    chartSaveFormModel:FreqChartsSaveFormModel
) {

    // max chart label lengths
    const BAR_CHART_MAX_LABEL_LENGTH = 50;
    const WORD_CLOUD_MAX_LABEL_LENGTH = 30;

    const globalComponents = he.getLayoutViews();
    const SaveForm = initSaveViews(dispatcher, he, chartSaveFormModel);
    const WordCloud = initWordCloud<ResultItem>(he);

    const dataTransform = (unit:FreqChartsAvailableData) => (item:ResultItem):WordCloudItemCalc => {
        return {
            fulltext: item.Word.join(' '),
            text: Strings.shortenText(item.Word.join(' '), WORD_CLOUD_MAX_LABEL_LENGTH),
            value: unit === 'freq' ? item.freq : item.rel,
            tooltip: [
                {
                    label: unit === 'freq' ? he.translate('freq__unit_abs') : he.translate('freq__unit_rel'),
                    value: unit === 'freq' ?
                        `${item.freq} [${item.freqConfidence[0]}, ${item.freqConfidence[1]}]` :
                        `${item.rel} [${item.relConfidence[0]}, ${item.relConfidence[1]}]`
                }
            ]
        }
    };

    // ----------------------- <ChartTypeSelector /> ----------------------

    const ChartTypeSelector:React.FC<{
        dtFormat:string;
        sourceId:string;
        type:FreqChartsAvailableTypes;

    }> = ({dtFormat, sourceId, type}) => {

        const handleTypeChange = (e) => {
            dispatcher.dispatch<typeof Actions.FreqChartsChangeType>({
                name: Actions.FreqChartsChangeType.name,
                payload: {
                    value: e.target.value,
                    sourceId
                }
            });
        }

        return (
            <>
                <label htmlFor="sel-type">{he.translate('freq__visualisation_type')}:</label>
                <select id="sel-type" value={type} onChange={handleTypeChange}>
                    <option value="bar">{he.translate('freq__visualisation_type_bar')}</option>
                    <option value="cloud">{he.translate('freq__visualisation_type_cloud')}</option>
                    {dtFormat ?
                        <>
                            <option value="timeline">{he.translate('freq__visualisation_type_line')}</option>
                            <option value="timescatter">{he.translate('freq__visualisation_type_scatter')}</option>
                        </> :
                        null
                    }
                </select>
            </>
        )
    };

    // ----------------------- <FreqUnitsSelector /> ---------------------------

    const FreqUnitsSelector:React.FC<{
        sourceId:string;
        dataKey:FreqChartsAvailableData;
        data:ResultBlock;

    }> = ({sourceId, data, dataKey}) => {

        const handleUnitsChange = (e) => {
            dispatcher.dispatch<typeof Actions.FreqChartsChangeUnits>({
                name: Actions.FreqChartsChangeUnits.name,
                payload: {
                    value: e.target.value,
                    sourceId
                }
            });
        }

        return (
            <>
                <label htmlFor="sel-units">{he.translate('freq__visualization_units')}:</label>
                <select id="sel-units" value={dataKey} onChange={handleUnitsChange}>
                    <option value="freq">{he.translate('freq__unit_abs')}</option>
                    {List.some(v => !!v.rel, data.Items) ?
                        <option value="rel">{he.translate('freq__unit_rel')}</option> :
                        null}
                </select>
            </>
        );
    }

    // ----------------------- <FreqSortBySelector /> ----------------------------

    const FreqSortBySelector:React.FC<{
        sourceId:string;
        sortColumn:FreqChartsAvailableOrder;
        data:ResultBlock;

    }> = ({sourceId, sortColumn, data}) => {

        const handleOrderChange = (e) => {
            dispatcher.dispatch<typeof Actions.FreqChartsChangeOrder>({
                name: Actions.FreqChartsChangeOrder.name,
                payload: {
                    value: e.target.value,
                    sourceId
                }
            });
        }
        return (
            <>
                <label htmlFor="sel-order">{he.translate('freq__visualization_sort_by')}:</label>
                <select id="sel-order" value={sortColumn} onChange={handleOrderChange}>
                    <option value="0">{he.translate('freq__unit_value')}</option>
                    <option value="freq">{he.translate('freq__unit_abs')}</option>
                    {data.NoRelSorting ?
                        null :
                        <option value="rel">{he.translate('freq__unit_rel')}</option>
                    }
                </select>
            </>
        )
    }

    // ---------------------- <PageSizeInput /> ----------------------

    const PageSizeInput:React.FC<{
        sourceId:string;
        fmaxitems:Kontext.FormValue<string>;
        type:FreqChartsAvailableTypes;
        data:ResultBlock;

    }> = ({sourceId, fmaxitems, type, data}) => {

        const handlePageSizeChange = (e) => {
            dispatcher.dispatch<typeof Actions.FreqChartsChangePageSize>({
                name: Actions.FreqChartsChangePageSize.name,
                payload: {
                    value: e.target.value,
                    sourceId
                }
            });
        }

        return (
            <>
                <label htmlFor="input-max">
                    {he.translate('freq__visualization_display_top_prefix_{n}', {n: parseInt(fmaxitems.value) || 100})}
                </label>
                <globalComponents.ValidatedItem invalid={fmaxitems.isInvalid}>
                    <input type="text" id="input-max" style={{width: '2em'}} value={fmaxitems.value} onChange={handlePageSizeChange} />
                </globalComponents.ValidatedItem>
                {'\u00a0'}<span>{he.translate('freq__visualization_display_top_suffix_{n}', {n: parseInt(fmaxitems.value) || 100})}
                </span>
            </>
        );
    }

    // ---------------------- <DownloadFormatSelector /> --------------

    const DownloadFormatSelector:React.FC<{
        sourceId:string;
        format:Kontext.ChartExportFormat;

    }> = ({ sourceId, format }) => {

        const onChange = (evt:React.ChangeEvent<HTMLSelectElement>) => {
            dispatcher.dispatch<typeof Actions.FreqChartsSetDownloadFormat>({
                name: Actions.FreqChartsSetDownloadFormat.name,
                payload: {
                    sourceId,
                    format: evt.target.value as Kontext.ChartExportFormat
                }
            });
        };

        return <select value={format} onChange={onChange}>
            <option value="png">PNG</option>
            <option value="png-print">PNG ({he.translate('freq__print_quality')})</option>
            {/*<option value="svg">SVG</option>*/}
            <option value="pdf">PDF</option>
        </select>;
    }

    // ----------------------- <FreqChartsParams /> -------------------

    const FreqChartsParams:React.FC<{
        sourceId:string;
        type:FreqChartsAvailableTypes;
        dataKey:FreqChartsAvailableData;
        data:ResultBlock;
        fmaxitems:Kontext.FormValue<string>;
        sortColumn:FreqChartsAvailableOrder;
        isBusy:boolean;
        dtFormat:string;
        downloadFormat:Kontext.ChartExportFormat;
        handleDownload:()=>void;

    }> = (props) => (
        <S.FreqChartsParamsFieldset>
            <globalComponents.ExpandableArea initialExpanded={false} label={he.translate('freq__chart_options')}>
                <div className="opts-line">
                    <ChartTypeSelector sourceId={props.sourceId} type={props.type} dtFormat={props.dtFormat} />
                    <FreqUnitsSelector sourceId={props.sourceId} dataKey={props.dataKey} data={props.data} />
                    <PageSizeInput sourceId={props.sourceId} data={props.data} fmaxitems={props.fmaxitems} type={props.type} />
                    {props.type === 'bar' || props.type === 'cloud' ?
                        <FreqSortBySelector sourceId={props.sourceId} sortColumn={props.sortColumn} data={props.data} /> :
                        null
                    }
                </div>
                <div className="opts-line">
                    <label>{he.translate('freq__download_chart')}:</label>
                    <DownloadFormatSelector sourceId={props.sourceId} format={props.downloadFormat} />
                    <S.DownloadButton src={he.createStaticUrl('img/download-button.svg')} alt={he.translate('freq__download_chart')} onClick={props.handleDownload} />
                    {props.isBusy ?
                        <img src={he.createStaticUrl('img/ajax-loader-bar.gif')} alt={he.translate('global__loading')} /> :
                        null}
                </div>
            </globalComponents.ExpandableArea>
        </S.FreqChartsParamsFieldset>
    );


    // ----------------------- <FreqChart /> -------------------------

    const FreqChart:React.FC<{
        sourceId:string;
        data:ResultBlock;
        type:FreqChartsAvailableTypes;
        dataKey:FreqChartsAvailableData;
        isBusy:boolean;
        dtFormat:string;
        fmaxitems:Kontext.FormValue<string>;
        sortColumn:FreqChartsAvailableOrder;
        downloadFormat:Kontext.ChartExportFormat;
    }> = (props) => {

        const ref = React.useRef(null);

        const maxLabelLength = pipe(
            List.map(v => v.Word.join(' | '), props.data.Items),
            List.maxItem(v => v.length),
            x => x ? x.length : 0
        );

        React.useEffect(
            () => {
                const container = ReactDOM.findDOMNode(ref.current);
                if (container instanceof Text || !container) {
                    return;
                }
                const svg = container.querySelector('svg');
                const svgURL = new XMLSerializer().serializeToString(svg);
                const svgBlob = new Blob([svgURL], {type: "image/svg+xml;charset=utf-8"});
                svgBlob.text().then(
                    value => {
                        dispatcher.dispatch<typeof GlobalActions.SetChartDownloadSVG>({
                            name: GlobalActions.SetChartDownloadSVG.name,
                            payload: {
                                sourceId: `${FreqChartsSaveFormModel.SVG_SAVE_ID_PREFIX}${props.sourceId}`,
                                value,
                                type: props.type,
                                // the maxLabelLength is for server to correct issues with text overlapping the view
                                args: {maxLabelLength}
                            }
                        })
                    },
                    error => {
                        dispatcher.dispatch(
                            GlobalActions.SetChartDownloadSVG,
                            error
                        )
                    }
                );
            }
<<<<<<< HEAD
            const svg = container.querySelector('svg');
            let svgURL = new XMLSerializer().serializeToString(svg);
            let svgBlob = new Blob([svgURL], {type: "image/svg+xml;charset=utf-8"});
            svgBlob.text().then(
                (blob) => {
                    dispatcher.dispatch<typeof GlobalActions.ConvertChartSVG>({
                        name: GlobalActions.ConvertChartSVG.name,
                        payload: {
                            format: props.downloadFormat,
                            filename: 'freq-chart',
                            blob,
                            chartType: props.type,
                            vertBarChartMaxLabel: maxLabelLength
                        }
                    });
                },
                (error) => {
                    dispatcher.dispatch<typeof GlobalActions.ConvertChartSVG>({
                        name: GlobalActions.ConvertChartSVG.name,
                        error
                    });
=======
        )

        const handleDownload = () => {
            dispatcher.dispatch<typeof GlobalActions.ConvertChartSVG>({
                name: GlobalActions.ConvertChartSVG.name,
                payload: {
                    sourceId: `${FreqChartsSaveFormModel.SVG_SAVE_ID_PREFIX}${props.sourceId}`,
                    format: props.downloadFormat,
                    chartType: props.type
>>>>>>> 3dcbb7b4
                }
            });
        }

        const xUnits = props.dataKey === 'freq' ?
            he.translate('freq__unit_abs') : he.translate('freq__unit_rel');

        const renderChart = () => {
            const confidenceKey = props.dataKey === 'rel' ? 'relConfidence' : 'freqConfidence';
            const tooltipFormatter = (value, name, props) => {
                if (props.payload[props.dataKey] === undefined) {  // scatter chart heading
                    return value
                }
                return [`${props.payload[props.dataKey]} [${(props.payload[props.dataKey]-props.payload[confidenceKey][0]).toFixed(2)}, ${(props.payload[props.dataKey]+props.payload[confidenceKey][1]).toFixed(2)}]`, null];
            }

            switch (props.type)  {
                case 'bar':
                    return <ResponsiveContainer width="95%" height={List.size(props.data.Items)*17+60}>
                        <BarChart data={transformDataForErrorBars(props.data)} layout='vertical' ref={ref} barGap="7">
                            <CartesianGrid strokeDasharray='3 3'/>
                            <XAxis type='number' height={50}>
                                <Label value={xUnits} position="insideBottom" />
                            </XAxis>
                            <YAxis type="category" interval={0} dataKey={v => v.Word[0]}
                                width={Math.max(60, Math.min(BAR_CHART_MAX_LABEL_LENGTH, maxLabelLength) * 7)}
                                tickFormatter={value => Strings.shortenText(value, BAR_CHART_MAX_LABEL_LENGTH)} />
                            <Tooltip formatter={tooltipFormatter}/>
                            <Bar dataKey={props.dataKey} fill={theme.colorLogoBlue} isAnimationActive={false} barSize={14}>
                                <ErrorBar dataKey={confidenceKey} width={0} strokeWidth={3} stroke={theme.colorLogoPink} opacity={0.8} direction="x" />
                            </Bar>
                        </BarChart>
                    </ResponsiveContainer>;
                case 'cloud':
                    return (
                        <div className="cloud-wrapper">
                            <globalComponents.ResponsiveWrapper render={(width, height) =>
                                <WordCloud width={width} height={height} data={props.data.Items}
                                        dataTransform={dataTransform(props.dataKey)} font={theme.monospaceFontFamily} ref={ref} />}
                                />
                        </div>
                    );
                case 'timeline': {
                    return <ResponsiveContainer width="95%" height={300}>
                        <ComposedChart data={props.data.Items} ref={ref}>
                            <CartesianGrid strokeDasharray='3 3'/>
                            <XAxis type='number' height={50} dataKey={v => v.Word.join(' | ')} allowDecimals={false} domain={['dataMin', 'dataMax']}>
                                <Label value={he.translate(`freq__chart_date_${props.dtFormat}`)} position="insideBottom" />
                            </XAxis>
                            <YAxis type="number">
                                <Label value={xUnits} angle={-90} position="insideLeft" style={{textAnchor: 'middle'}} />
                            </YAxis>
                            <Tooltip />
                            <Line dataKey={props.dataKey} strokeWidth={3} stroke={theme.colorLogoBlue} />
                            <Area dataKey={confidenceKey} strokeWidth={3} stroke={theme.colorLightPink} fill={theme.colorLightPink} />
                        </ComposedChart>
                    </ResponsiveContainer>;
                }
                case 'timescatter':
                    return <ResponsiveContainer width="95%" height={300}>
                        <ScatterChart ref={ref}>
                            <CartesianGrid strokeDasharray='3 3'/>
                            <XAxis type='number' height={50} dataKey={v => v.Word.join(' | ')} allowDecimals={false} domain={['dataMin', 'dataMax']}>
                                <Label value={he.translate(`freq__chart_date_${props.dtFormat}`)} position="insideBottom" />
                            </XAxis>
                            <YAxis type="number">
                                <Label value={xUnits} angle={-90} position="insideLeft" style={{textAnchor: 'middle'}}  />
                            </YAxis>
                            <Tooltip formatter={tooltipFormatter}/>
                            <Scatter dataKey={props.dataKey} data={transformDataForErrorBars(props.data)}
                                    fill={theme.colorLogoBlue} isAnimationActive={false} legendType="wye">
                                <ErrorBar dataKey={confidenceKey} width={0} strokeWidth={2} stroke={theme.colorLogoPink} opacity={0.8} direction="y" />
                            </Scatter>
                        </ScatterChart>
                    </ResponsiveContainer>;
                default:
                    return <div>ERROR: unknown chart type <strong>{props.type}</strong></div>;
            }
        }

        return (
            <S.FreqChartSection>
                <h3>{pipe(props.data.Head, List.filter(v => v.s !== 'freq' && v.s !== 'rel'), List.map(v => v.n)).join(' | ')}</h3>
                <FreqChartsParams sourceId={props.sourceId} data={props.data} type={props.type}
                        dataKey={props.dataKey} isBusy={props.isBusy} dtFormat={props.dtFormat}
                        fmaxitems={props.fmaxitems} sortColumn={props.sortColumn} handleDownload={handleDownload}
                        downloadFormat={props.downloadFormat} />
                <div className="chart-wrapper">
                    {renderChart()}
                </div>
            </S.FreqChartSection>
        );
    };

    // ----------------------- <FreqChartsLoaderView /> --------------------

    const FreqChartsLoaderView:React.FC<{
        sourceId:string;
        dtFormat:string;
        heading:string;
    }> = ({sourceId, dtFormat, heading}) => {

        React.useEffect(
            () => {
                if (dtFormat) { // if timedata => switch to timeline chart automatically
                    dispatcher.dispatch<typeof Actions.FreqChartsSetParameters>({
                        name: Actions.FreqChartsSetParameters.name,
                        payload: {
                            sourceId,
                            type: 'timescatter',
                            dataKey: 'rel',
                            sortColumn: '0'
                        }
                    })
                } else {
                    dispatcher.dispatch<typeof Actions.FreqChartsReloadData>({
                        name: Actions.FreqChartsReloadData.name,
                        payload: {
                            sourceId
                        }
                    })
                }
            },
            []
        );

        return (
            <S.FreqResultLoaderView>
                <h3>{heading}</h3>
                <globalComponents.AjaxLoaderImage />
            </S.FreqResultLoaderView>
        );
    }

    // --------------------- <FreqChartsView /> -----------------------------------------


    const FreqChartsView:React.FC<FreqChartsModelState> = (props) => {

        const handleSaveFormClose = () => {
            dispatcher.dispatch(
                Actions.ResultCloseSaveForm,
            );
        }

        return (
            <S.FreqChartsView>
                {pipe(
                    props.data,
                    Dict.toEntries(),
                    List.map(
                        ([sourceId, block]) => (
                            isEmptyResultBlock(block) ?
                                <FreqChartsLoaderView key={sourceId} sourceId={sourceId} dtFormat={props.dtFormat[sourceId]}
                                        heading={block.heading} /> :
                                <FreqChart key={sourceId} sourceId={sourceId} data={block}
                                        dataKey={props.dataKey[sourceId]}
                                        type={props.type[sourceId]}
                                        isBusy={props.isBusy[sourceId]}
                                        dtFormat={props.dtFormat[sourceId]} fmaxitems={props.fmaxitems[sourceId]}
                                        sortColumn={props.sortColumn[sourceId]}
                                        downloadFormat={props.downloadFormat[sourceId]} />
                        )
                    )
                )}
                {props.saveFormActive ?
                    <SaveForm onClose={handleSaveFormClose} /> :
                    null
                }
            </S.FreqChartsView>
        );
    };

    return {
        FreqChartsView: Bound(FreqChartsView, freqChartsModel)
    };
}<|MERGE_RESOLUTION|>--- conflicted
+++ resolved
@@ -350,30 +350,7 @@
                     }
                 );
             }
-<<<<<<< HEAD
-            const svg = container.querySelector('svg');
-            let svgURL = new XMLSerializer().serializeToString(svg);
-            let svgBlob = new Blob([svgURL], {type: "image/svg+xml;charset=utf-8"});
-            svgBlob.text().then(
-                (blob) => {
-                    dispatcher.dispatch<typeof GlobalActions.ConvertChartSVG>({
-                        name: GlobalActions.ConvertChartSVG.name,
-                        payload: {
-                            format: props.downloadFormat,
-                            filename: 'freq-chart',
-                            blob,
-                            chartType: props.type,
-                            vertBarChartMaxLabel: maxLabelLength
-                        }
-                    });
-                },
-                (error) => {
-                    dispatcher.dispatch<typeof GlobalActions.ConvertChartSVG>({
-                        name: GlobalActions.ConvertChartSVG.name,
-                        error
-                    });
-=======
-        )
+        );
 
         const handleDownload = () => {
             dispatcher.dispatch<typeof GlobalActions.ConvertChartSVG>({
@@ -382,7 +359,6 @@
                     sourceId: `${FreqChartsSaveFormModel.SVG_SAVE_ID_PREFIX}${props.sourceId}`,
                     format: props.downloadFormat,
                     chartType: props.type
->>>>>>> 3dcbb7b4
                 }
             });
         }
