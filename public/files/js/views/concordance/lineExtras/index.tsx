/*
 * Copyright (c) 2017 Charles University in Prague, Faculty of Arts,
 *                    Institute of the Czech National Corpus
 * Copyright (c) 2017 Tomas Machalek <tomas.machalek@gmail.com>
 *
 * This program is free software; you can redistribute it and/or
 * modify it under the terms of the GNU General Public License
 * as published by the Free Software Foundation; version 2
 * dated June, 1991.
 *
 * This program is distributed in the hope that it will be useful,
 * but WITHOUT ANY WARRANTY; without even the implied warranty of
 * MERCHANTABILITY or FITNESS FOR A PARTICULAR PURPOSE.  See the
 * GNU General Public License for more details.

 * You should have received a copy of the GNU General Public License
 * along with this program; if not, write to the Free Software
 * Foundation, Inc., 51 Franklin Street, Fifth Floor, Boston, MA  02110-1301, USA.
 */

import * as React from 'react';
import { IActionDispatcher } from 'kombo';

import { Kontext } from '../../../types/common';
import { ConcordanceModel } from '../../../models/concordance/main';
import { ConcLinesStorage } from '../../../models/concordance/selectionStorage';
import { init as initMediaViews } from '../media';
import { Actions, ActionName } from '../../../models/concordance/actions'
import { LineSelectionModes, TextChunk } from '../../../models/concordance/common';
import * as S from './style';
import { PlayerStatus } from '../../../models/concordance/media';


export interface LineExtrasViews {

    AudioLink:React.FC<{
        lineIdx:number;
        chunks:Array<TextChunk>;
        t:string; // TODO enum
        audioPlayerStatus:PlayerStatus;
    }>;

    TdLineSelection:React.FC<{
        lockedGroupId:number;
        groupId:number;
        groupColor:string;
        groupTextColor:string;
        mode:LineSelectionModes;
        tokenNumber:number;
        kwicLength:number;
        isEditLocked:boolean;
    }>;

    SyntaxTreeButton:React.FC<{
        tokenNumber:number;
        kwicLength:number;
    }>;

    RefInfo:React.FC<{
        corpusId:string;
        tokenNumber:number;
        lineIdx:number;
        data:Array<string>;
        emptyRefValPlaceholder:string;
        refsDetailClickHandler:(corpusId:string, tokNum:number, lineIdx:number)=>void;
    }>;
}


export function init(dispatcher:IActionDispatcher, he:Kontext.ComponentHelpers, lineModel:ConcordanceModel) {

    const mediaViews = initMediaViews(dispatcher, he);
    const layoutViews = he.getLayoutViews();

    // ------------------------- <AudioLink /> ---------------------------

    const AudioLink:LineExtrasViews['AudioLink'] = (props) => {


        const getChar = () => {
            return {'L': '\u00A0[\u00A0', '+': '\u00A0+\u00A0', 'R': '\u00A0]\u00A0'}[props.t];
        };

        const handleClick = () => {
            dispatcher.dispatch<Actions.AudioPlayersStop>({
                name: ActionName.AudioPlayersStop
            });
            dispatcher.dispatch<Actions.PlayAudioSegment>({
                name: ActionName.PlayAudioSegment,
                payload: {
                    chunksIds: props.chunks.map(v => v.id)
                }
            });
        };

        const canStartPlayback = () => {
            const chunks = (props.chunks || []);
            for (let i = 0; i < chunks.length; i += 1) {
                if (chunks[i].openLink && chunks[i].openLink.speechPath) {
                    return true;
                }
                if (chunks[i].closeLink && chunks[i].closeLink.speechPath) {
                    return true;
                }
            }
            return false;
        };

        if (props.chunks.length == 1
                && props.chunks[props.chunks.length - 1].showAudioPlayer) {
            return (
                <span>
                    <S.AudioLink onClick={handleClick}>{getChar()}</S.AudioLink>
                    <mediaViews.AudioPlayer playerId={ConcordanceModel.AUDIO_PLAYER_ID} status={props.audioPlayerStatus} />
                </span>
            );

        } else if (canStartPlayback()) {
            return <S.AudioLink onClick={handleClick} title={he.translate('concview__click_to_play_audio')}>
                {getChar()}
            </S.AudioLink>;

        } else {
            return <S.AudioLinkDisabled title={he.translate('concview__segment_has_no_playback_data')}>
                {getChar()}
            </S.AudioLinkDisabled>;
        }
    };


    // ------------------------- <LineSelCheckbox /> ---------------------------

    const LineSelCheckbox:React.FC<{
        tokenNumber:number;
        kwicLength:number;
        groupId:number|undefined;

    }> = (props) => {

        const checkboxChangeHandler = (event) => {
            dispatcher.dispatch<Actions.SelectLines>({
                name: ActionName.SelectLine,
                payload: {
                    value: event.currentTarget.checked ?
                        ConcLinesStorage.DEFAULT_GROUP_ID : undefined,
                    tokenNumber: props.tokenNumber,
                    kwicLength: props.kwicLength
                }
            });
        };

        return <input type="checkbox" checked={props.groupId !== undefined}
                        onChange={checkboxChangeHandler} />;
    };

    // ------------------------- <LineSelInput /> ---------------------------

    const LineSelInput:React.FC<{
        tokenNumber:number;
        kwicLength:number;
        groupId:number;

    }> = (props) => {

        const textChangeHandler = (event) => {
<<<<<<< HEAD
            const parsedValue = parseInt(event.currentTarget.value);
=======
            const parsedValue = parseInt(event.currentTarget.value)
>>>>>>> 4579a09b
            dispatcher.dispatch<Actions.SelectLines>({
                name: ActionName.SelectLine,
                payload: {
                    value: event.currentTarget.value && !isNaN(parsedValue) ? parsedValue : undefined,
                    tokenNumber: props.tokenNumber,
                    kwicLength: props.kwicLength
                }
            });
        };
        return <input type="text" inputMode="numeric" style={{width: '1.4em'}}
                        value={props.groupId !== undefined ? props.groupId : ''} onChange={textChangeHandler} />;
    };

    // ------------------------- <TdLineSelection /> ---------------------------

    const TdLineSelection:LineExtrasViews['TdLineSelection'] = (props) => {

        const renderInput = () => {
            if (props.isEditLocked) {
                if (props.lockedGroupId) {
                    const groupLabel = props.lockedGroupId >= 0 ? `#${props.lockedGroupId}` : '';
                    return <span className="group-id">{groupLabel}</span>;

                } else {
                    return null;
                }

            } else if (props.mode === 'simple') {
                return <LineSelCheckbox {...props} />;

            } else if (props.mode === 'groups') {
                return <LineSelInput {...props} />;
            }
            return null;
        };
        const css = {
            color: props.groupTextColor,
            backgroundColor: props.groupColor
        }

        return (
            <td className="manual-selection" style={css}>
                {renderInput()}
            </td>
        );
    };


    // ------------------------- <SyntaxTreeButton /> ---------------------

    const SyntaxTreeButton:LineExtrasViews['SyntaxTreeButton'] = (props) => {

        const handleSyntaxBoxClick = () => {
            dispatcher.dispatch<Actions.ShowSyntaxView>({
                name: ActionName.ShowSyntaxView,
                payload: {
                    tokenNumber: props.tokenNumber,
                    kwicLength: props.kwicLength,
                    targetHTMLElementID: 'syntax-view-pane'
                }
            });
        };

        return (
            <a onClick={handleSyntaxBoxClick} title={he.translate('concview__click_to_see_the_tree')}>
                <img src={he.createStaticUrl('img/syntax-tree-icon.svg')} style={{width: '1em'}}
                        alt="syntax-tree-icon" />
            </a>
        );
    };

    // ------------------------- <RefInfo /> ---------------------


    const RefInfo:LineExtrasViews['RefInfo']  = (props) => {
        return (
            <a title={he.translate('concview__click_for_details')}
                    onClick={()=>props.refsDetailClickHandler(props.corpusId, props.tokenNumber, props.lineIdx)}>
                {props.data.map((x, i) => x !== '' ?
                    <layoutViews.Shortener key={`${i}:${x.substr(0, 5)}`} text={x} limit={50} className="item" /> :
                    props.emptyRefValPlaceholder)
                }
            </a>
        );
    };


    return {
        AudioLink: AudioLink,
        TdLineSelection: TdLineSelection,
        SyntaxTreeButton: SyntaxTreeButton,
        RefInfo: RefInfo
    };

 }<|MERGE_RESOLUTION|>--- conflicted
+++ resolved
@@ -163,11 +163,7 @@
     }> = (props) => {
 
         const textChangeHandler = (event) => {
-<<<<<<< HEAD
             const parsedValue = parseInt(event.currentTarget.value);
-=======
-            const parsedValue = parseInt(event.currentTarget.value)
->>>>>>> 4579a09b
             dispatcher.dispatch<Actions.SelectLines>({
                 name: ActionName.SelectLine,
                 payload: {
