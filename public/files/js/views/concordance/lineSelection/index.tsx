--- conflicted
+++ resolved
@@ -22,13 +22,8 @@
 import { IActionDispatcher, BoundWithProps } from 'kombo';
 import { Kontext } from '../../../types/common';
 import { LineSelectionModel, LineSelectionModelState } from '../../../models/concordance/lineSelection';
-<<<<<<< HEAD
-import { ActionName, Actions } from '../../../models/concordance/actions';
+import { Actions } from '../../../models/concordance/actions';
 import { Actions as UserActions } from '../../../models/user/actions';
-=======
-import { Actions } from '../../../models/concordance/actions';
-import { ActionName as UserActionName, Actions as UserActions } from '../../../models/user/actions';
->>>>>>> 454d21ba
 import { LineSelectionModes, DrawLineSelectionChart } from '../../../models/concordance/common';
 import * as S from './style';
 
