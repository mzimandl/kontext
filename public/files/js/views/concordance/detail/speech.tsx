--- conflicted
+++ resolved
@@ -19,21 +19,12 @@
  */
 
 import * as React from 'react';
-<<<<<<< HEAD
-import { Speech, ConcDetailModel } from '../../../models/concordance/detail';
-=======
->>>>>>> af1ce13a
-import { Subscription } from 'rxjs';
 import { IActionDispatcher, Bound } from 'kombo';
 
 import { Speech, ConcDetailModel, ConcDetailModelState } from '../../../models/concordance/detail';
 import { Kontext } from '../../../types/common';
-<<<<<<< HEAD
-import { Color, pipe } from 'cnc-tskit';
-=======
 import { Actions, ActionName } from '../../../models/concordance/actions';
 import { Color, pipe, List } from 'cnc-tskit';
->>>>>>> af1ce13a
 
 
 export function init(dispatcher:IActionDispatcher, he:Kontext.ComponentHelpers,
