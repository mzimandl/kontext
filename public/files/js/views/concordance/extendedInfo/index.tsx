/*
 * Copyright (c) 2016 Charles University in Prague, Faculty of Arts,
 *                    Institute of the Czech National Corpus
 * Copyright (c) 2016 Tomas Machalek <tomas.machalek@gmail.com>
 *
 * This program is free software; you can redistribute it and/or
 * modify it under the terms of the GNU General Public License
 * as published by the Free Software Foundation; version 2
 * dated June, 1991.
 *
 * This program is distributed in the hope that it will be useful,
 * but WITHOUT ANY WARRANTY; without even the implied warranty of
 * MERCHANTABILITY or FITNESS FOR A PARTICULAR PURPOSE.  See the
 * GNU General Public License for more details.

 * You should have received a copy of the GNU General Public License
 * along with this program; if not, write to the Free Software
 * Foundation, Inc., 51 Franklin Street, Fifth Floor, Boston, MA  02110-1301, USA.
 */

import * as React from 'react';
import { IActionDispatcher, Bound, BoundWithProps } from 'kombo';

import { Kontext} from '../../../types/common';
import { init as ttOverviewInit } from '../ttOverview';
import { TextTypesDistModel } from '../../../models/concordance/ttDistModel';
import { ConcDashboard, ConcDashboardState } from '../../../models/concordance/dashboard';
import { UsageTipsModel, UsageTipsState, UsageTipCategory } from '../../../models/usageTips';
import { PluginInterfaces } from '../../../types/plugins';
<<<<<<< HEAD
import { Actions, ActionName } from '../../../models/concordance/actions';
import { Actions as HintActions } from '../../../models/usageTips/actions';
=======
import { Actions } from '../../../models/concordance/actions';
import { Actions as HintActions, ActionName as HintActionName }
        from '../../../models/usageTips/actions';
>>>>>>> 454d21ba
import * as S2 from '../style';
import * as S from './style';


export interface ConcExtendedInfoProps {
    kwicConnectView:PluginInterfaces.KwicConnect.WidgetWiew;
}


export interface ExtendedInfoViews {
    ConcExtendedInfo: React.ComponentClass<ConcExtendedInfoProps, ConcDashboardState>;
}

export interface ExtendedInfoViewsInitArgs {
    dispatcher:IActionDispatcher;
    he:Kontext.ComponentHelpers;
    ttDistModel:TextTypesDistModel;
    dashboardModel:ConcDashboard;
    usageTipsModel:UsageTipsModel;
}

export function init({dispatcher, he, ttDistModel, dashboardModel, usageTipsModel}:ExtendedInfoViewsInitArgs):ExtendedInfoViews {

    const layoutViews = he.getLayoutViews();
    const ttDistViews = ttOverviewInit(dispatcher, he, ttDistModel);

    // ------------------------- <MinimizeIcon /> ---------------------------

    const MinimizeIcon:React.SFC<{
        minimized:boolean;

    }> = (props) => {

        const handleClick = () => {
            if (props.minimized) {
                dispatcher.dispatch<typeof Actions.DashboardMaximizeExtInfo>({
                    name: Actions.DashboardMaximizeExtInfo.name
                });

            } else {
                dispatcher.dispatch<typeof Actions.DashboardMinimizeExtInfo>({
                    name: Actions.DashboardMinimizeExtInfo.name
                });
            }
        };

        if (props.minimized) {
            return <S.MinimizeIcon onClick={handleClick} title={he.translate('global__restore')}>
                <layoutViews.ImgWithMouseover
                        src={he.createStaticUrl('img/maximize-icon-vert.svg')}
                        alt={he.translate('global__restore_dashboard')} />
            </S.MinimizeIcon>;

        } else {
            return <S.MinimizeIcon onClick={handleClick} title={he.translate('global__minimize')}>
                <layoutViews.ImgWithMouseover
                        src={he.createStaticUrl('img/minimize-icon-vert.svg')}
                        alt={he.translate('global__minimize')} />
            </S.MinimizeIcon>;
        }
    }

    // ---------------------- <UsageTips /> ----------------------------------------

    class UsageTips extends React.PureComponent<UsageTipsState> {

        constructor(props) {
            super(props);
            this.handleNextClick = this.handleNextClick.bind(this);
        }

        handleNextClick(e:React.MouseEvent<HTMLAnchorElement>) {
            dispatcher.dispatch<typeof HintActions.NextConcHint>({
                name: HintActions.NextConcHint.name
            });
        }

        render() {
            return <S2.UsageTips>
                {this.props.currentHints[UsageTipCategory.CONCORDANCE]}
                {'\u00a0'}<span className="next-hint">
                <a onClick={this.handleNextClick} title={he.translate('global__next_tip')}>
                    <layoutViews.ImgWithMouseover src={he.createStaticUrl('img/next-page.svg')}
                            alt={he.translate('global__next_tip')} />
                </a></span>
            </S2.UsageTips>
        };
    }

    const BoundUsageTips = Bound(UsageTips, usageTipsModel);

    // ---------------------- <ConcExtendedInfo /> ----------------------------------------

    class ConcExtendedInfo extends React.PureComponent<ConcExtendedInfoProps & ConcDashboardState> {

        constructor(props) {
            super(props);
        }

        private hasKwicConnectView() {
            return this.props.kwicConnectView !== null;
        }

        componentDidMount() {
            if (!this.props.expanded) { // we are doing a pre-load here
                dispatcher.dispatch<typeof Actions.LoadTTDictOverview>({
                    name: Actions.LoadTTDictOverview.name,
                    payload: {}
                });
            }
        }

        render() {
            return (
                <S.ConcExtendedInfo>
                    <header>
                        <MinimizeIcon minimized={!this.props.expanded} />
                    </header>
                    {this.props.expanded ?
                        <div className="contents">
                            {this.props.showFreqInfo ?
                                <div className="box">
                                    <ttDistViews.TextTypesDist />
                                </div> :
                                null
                            }
                            <div className="box">
                                {this.hasKwicConnectView() ? <this.props.kwicConnectView /> : null}
                            </div>
                            <div className="box">
                                <h3 className="block">
                                    {he.translate('concview__tips_heading')}
                                    <img src={he.createStaticUrl('img/lightbulb.svg')}
                                            alt={he.translate('global__lightbulb_icon')}
                                            className="lightbulb" />
                                </h3>
                                <hr />
                                <BoundUsageTips />
                            </div>
                        </div> :
                        <div></div>
                    }
                </S.ConcExtendedInfo>
            );
        }
    }


    return {
        ConcExtendedInfo: BoundWithProps<ConcExtendedInfoProps, ConcDashboardState>(ConcExtendedInfo, dashboardModel)
    }

}<|MERGE_RESOLUTION|>--- conflicted
+++ resolved
@@ -27,14 +27,8 @@
 import { ConcDashboard, ConcDashboardState } from '../../../models/concordance/dashboard';
 import { UsageTipsModel, UsageTipsState, UsageTipCategory } from '../../../models/usageTips';
 import { PluginInterfaces } from '../../../types/plugins';
-<<<<<<< HEAD
-import { Actions, ActionName } from '../../../models/concordance/actions';
+import { Actions } from '../../../models/concordance/actions';
 import { Actions as HintActions } from '../../../models/usageTips/actions';
-=======
-import { Actions } from '../../../models/concordance/actions';
-import { Actions as HintActions, ActionName as HintActionName }
-        from '../../../models/usageTips/actions';
->>>>>>> 454d21ba
 import * as S2 from '../style';
 import * as S from './style';
 
